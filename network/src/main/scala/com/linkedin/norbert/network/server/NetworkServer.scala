--- conflicted
+++ resolved
@@ -93,11 +93,7 @@
       def handleClusterEvent(event: ClusterEvent) = event match {
         case ClusterEvents.Connected(_) =>
           if (markAvailableWhenConnected) {
-<<<<<<< HEAD
-            log.ifDebug("Marking node with id %d available".format(nodeId))
-=======
             log.debug("Marking node with id %d available".format(nodeId))
->>>>>>> 7a1686a9
             try {
               clusterClient.markNodeAvailable(nodeId)
             } catch {
