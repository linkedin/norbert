/*
 * Copyright 2009-2010 LinkedIn, Inc
 *
 * Licensed under the Apache License, Version 2.0 (the "License"); you may not
 * use this file except in compliance with the License. You may obtain a copy of
 * the License at
 *
 * http://www.apache.org/licenses/LICENSE-2.0
 *
 * Unless required by applicable law or agreed to in writing, software
 * distributed under the License is distributed on an "AS IS" BASIS, WITHOUT
 * WARRANTIES OR CONDITIONS OF ANY KIND, either express or implied. See the
 * License for the specific language governing permissions and limitations under
 * the License.
 */
package com.linkedin.norbert
package network
package partitioned

import java.util.Random
import java.util.concurrent.Future
import common._
import loadbalancer.{PartitionedLoadBalancer, PartitionedLoadBalancerFactoryComponent, PartitionedLoadBalancerFactory}
import server.{MessageExecutorComponent, NetworkServer}
import netty.NettyPartitionedNetworkClient
import client.{PartitionedNodeSpec, NetworkClientConfig}
import cluster.{Node, ClusterDisconnectedException, InvalidClusterException, ClusterClientComponent}

object RoutingConfigs {
  val defaultRoutingConfigs = new RoutingConfigs(false, false)
  def getDefaultRoutingConfigs():RoutingConfigs = {
    defaultRoutingConfigs
  }
}

class RoutingConfigs(SelectiveRetry: Boolean, DuplicatesOk: Boolean ) {
  val selectiveRetry = SelectiveRetry
  val duplicatesOk = DuplicatesOk
}

object PartitionedNetworkClient {
  def apply[PartitionedId](config: NetworkClientConfig, loadBalancerFactory: PartitionedLoadBalancerFactory[PartitionedId]): PartitionedNetworkClient[PartitionedId] = {
    val nc = new NettyPartitionedNetworkClient(config, loadBalancerFactory)
    nc.start
    nc
  }

  def apply[PartitionedId](config: NetworkClientConfig, loadBalancerFactory: PartitionedLoadBalancerFactory[PartitionedId],
      server: NetworkServer): PartitionedNetworkClient[PartitionedId] = {
    val nc = new NettyPartitionedNetworkClient(config, loadBalancerFactory) with LocalMessageExecution with MessageExecutorComponent {
      val messageExecutor = server.asInstanceOf[MessageExecutorComponent].messageExecutor
      val myNode = server.myNode
    }
    nc.start
    nc
  }
}

/**
 * The network client interface for interacting with nodes in a partitioned cluster.
 */

//TODO: reroute all functions to the new function definition, test

trait PartitionedNetworkClient[PartitionedId] extends BaseNetworkClient {

  this: ClusterClientComponent with ClusterIoClientComponent  with PartitionedLoadBalancerFactoryComponent[PartitionedId] =>

  var duplicatesOk:Boolean = false
  var retryStrategy:Option[RetryStrategy] = None
  def setConfig(config:NetworkClientConfig): Unit = {
    duplicatesOk = config.duplicatesOk
    if(retryStrategy != null)
      retryStrategy = config.retryStrategy
  }

  @volatile private var loadBalancer: Option[Either[InvalidClusterException, PartitionedLoadBalancer[PartitionedId]]] = None

  @deprecated
  def sendRequest[RequestMsg, ResponseMsg](id: PartitionedId, request: RequestMsg, callback: Either[Throwable, ResponseMsg] => Unit)
  (implicit is: InputSerializer[RequestMsg, ResponseMsg], os: OutputSerializer[RequestMsg, ResponseMsg]): Unit =
    sendRequest(id, request, callback, None, None)

  @deprecated
  def sendRequest[RequestMsg, ResponseMsg](id: PartitionedId, request: RequestMsg, callback: Either[Throwable, ResponseMsg] => Unit, capability: Option[Long])
  (implicit is: InputSerializer[RequestMsg, ResponseMsg], os: OutputSerializer[RequestMsg, ResponseMsg]): Unit =
    sendRequest(id, request, callback, capability, None)

  @deprecated
  def sendRequest[RequestMsg, ResponseMsg](id: PartitionedId, request: RequestMsg, callback: Either[Throwable, ResponseMsg] => Unit, capability: Option[Long], persistentCapability: Option[Long])
  (implicit is: InputSerializer[RequestMsg, ResponseMsg], os: OutputSerializer[RequestMsg, ResponseMsg]): Unit = doIfConnected {
    val requestSpec = PartitionedRequestSpecification[RequestMsg, PartitionedId](Some(request));
    val nodeSpec = new PartitionedNodeSpec[PartitionedId](Set(id)).setCapability(capability).setPersistentCapability(persistentCapability).build;
    val retrySpec = PartitionedRetrySpecifications(callback = Some(callback));
    sendRequest(requestSpec, nodeSpec, retrySpec)

    /*if (id == null || request == null) throw new NullPointerException

    val node = loadBalancer.getOrElse(throw new ClusterDisconnectedException).fold(ex => throw ex,
      lb => lb.nextNode(id, capability, persistentCapability).getOrElse(throw new NoNodesAvailableException("Unable to satisfy request, no node available for id %s".format(id))))

    doSendRequest(PartitionedRequest(request, node, Set(id), (node: Node, ids: Set[PartitionedId]) => request, is, os, Option(callback)))
    */
  }


  /**
   * Sends a one way <code>Message</code> to the specified <code>PartitionedId</code>. The <code>PartitionedNetworkClient</code>
   * will interact with the current <code>PartitionedLoadBalancer</code> to calculate which <code>Node</code> the message
   * must be sent to.
   *
   * @param ids (or id) the <code>PartitionedId</code> to which the message is addressed
   * @param request the message to send
   *
   * @throws InvalidClusterException thrown if the cluster is currently in an invalid state
   * @throws NoNodesAvailableException thrown if the <code>PartitionedLoadBalancer</code> was unable to provide a <code>Node</code>
   * to send the request to
   * @throws ClusterDisconnectedException thrown if the <code>PartitionedNetworkClient</code> is not connected to the cluster
   */

  def sendMessage[RequestMsg, ResponseMsg](ids: Set[PartitionedId], request: RequestMsg)
                                          (implicit is: InputSerializer[RequestMsg, ResponseMsg], os: OutputSerializer[RequestMsg, ResponseMsg]) {
    doIfConnected {
      sendMessage(ids, (node: Node, ids: Set[PartitionedId]) => request, None, None)(is, os)
    }
  }

  def sendMessage[RequestMsg, ResponseMsg](ids: Set[PartitionedId], request: RequestMsg, capability: Option[Long])
                                          (implicit is: InputSerializer[RequestMsg, ResponseMsg], os: OutputSerializer[RequestMsg, ResponseMsg]) {
    doIfConnected {
      sendMessage(ids, (node: Node, ids: Set[PartitionedId]) => request, capability, None)(is, os)
    }
  }

  def sendMessage[RequestMsg, ResponseMsg](ids: Set[PartitionedId], request: RequestMsg, capability: Option[Long], persistentCapability: Option[Long])
                                          (implicit is: InputSerializer[RequestMsg, ResponseMsg], os: OutputSerializer[RequestMsg, ResponseMsg]) {
    doIfConnected {
      sendMessage(ids, (node: Node, ids: Set[PartitionedId]) => request, capability, persistentCapability)(is, os)
    }
  }

  def sendMessage[RequestMsg, ResponseMsg](ids: Set[PartitionedId], requestBuilder: (Node, Set[PartitionedId]) => RequestMsg, capability: Option[Long])
                                          (implicit is: InputSerializer[RequestMsg, ResponseMsg], os: OutputSerializer[RequestMsg, ResponseMsg]) {
    doIfConnected {
      sendMessage(ids, requestBuilder, capability, None)(is, os)
    }
  }

  def sendMessage[RequestMsg, ResponseMsg](ids: Set[PartitionedId], requestBuilder: (Node, Set[PartitionedId]) => RequestMsg)
                                          (implicit is: InputSerializer[RequestMsg, ResponseMsg], os: OutputSerializer[RequestMsg, ResponseMsg]) {
    doIfConnected {
      sendMessage(ids, requestBuilder, None, None)(is, os)
    }
  }

  def sendMessage[RequestMsg, ResponseMsg](ids: Set[PartitionedId], requestBuilder: (Node, Set[PartitionedId]) => RequestMsg, capability: Option[Long], persistentCapability: Option[Long])
                                          (implicit is: InputSerializer[RequestMsg, ResponseMsg], os: OutputSerializer[RequestMsg, ResponseMsg]) {
    doIfConnected {
      if (ids == null || requestBuilder == null) throw new NullPointerException
      val nodes = calculateNodesFromIds(ids, capability, persistentCapability)
      nodes.foreach {
        case (node, idsForNode) =>
          doSendRequest(PartitionedRequest(requestBuilder(node, idsForNode), node, idsForNode, requestBuilder, is, os, None))
      }
    }
  }

  def sendMessage[RequestMsg, ResponseMsg](id: PartitionedId, request: RequestMsg, capability: Option[Long] = None, persistentCapability: Option[Long] = None)
                              (implicit is: InputSerializer[RequestMsg, ResponseMsg], os: OutputSerializer[RequestMsg, ResponseMsg]) {
    doIfConnected {
      if (id == null || request == null) throw new NullPointerException
      val node = loadBalancer.getOrElse(throw new ClusterDisconnectedException).fold(ex => throw ex, lb => lb.nextNode(id, capability, persistentCapability).getOrElse(throw new NoNodesAvailableException("Unable to satisfy request, no node available for id %s".format(id))))

      doSendRequest(PartitionedRequest(request, node, Set(id), (node: Node, ids: Set[PartitionedId]) => request, is, os, None))
    }
  }

  /**
   * Sends a <code>Message</code> to the specified <code>PartitionedId</code>. The <code>PartitionedNetworkClient</code>
   * will interact with the current <code>PartitionedLoadBalancer</code> to calculate which <code>Node</code> the message
   * must be sent to.  This method is asynchronous and will return immediately.
   *
   * @param id the <code>PartitionedId</code> to which the message is addressed
   * @param request the request to send
   *
   * @return a future which will become available when a response to the message is received
   * @throws InvalidClusterException thrown if the cluster is currently in an invalid state
   * @throws NoNodesAvailableException thrown if the <code>PartitionedLoadBalancer</code> was unable to provide a <code>Node</code>
   * to send the request to
   * @throws ClusterDisconnectedException thrown if the <code>PartitionedNetworkClient</code> is not connected to the cluster
   */

  @deprecated
  def sendRequest[RequestMsg, ResponseMsg](id: PartitionedId, request: RequestMsg)
  (implicit is: InputSerializer[RequestMsg, ResponseMsg], os: OutputSerializer[RequestMsg, ResponseMsg]): Future[ResponseMsg] =
    sendRequest(id, request, None, None)

  @deprecated
  def sendRequest[RequestMsg, ResponseMsg](id: PartitionedId, request: RequestMsg, capability: Option[Long])
  (implicit is: InputSerializer[RequestMsg, ResponseMsg], os: OutputSerializer[RequestMsg, ResponseMsg]): Future[ResponseMsg] =
    sendRequest(id, request, capability, None)

  @deprecated
  def sendRequest[RequestMsg, ResponseMsg](id: PartitionedId, request: RequestMsg, capability: Option[Long], persistentCapability: Option[Long])
  (implicit is: InputSerializer[RequestMsg, ResponseMsg], os: OutputSerializer[RequestMsg, ResponseMsg]): Future[ResponseMsg] = {
    val future = new FutureAdapterListener[ResponseMsg]
    sendRequest(id, request, future, capability, persistentCapability)
    future
  }

  /**
   * Sends a <code>Message</code> to the specified <code>PartitionedId</code>s. The <code>PartitionedNetworkClient</code>
   * will interact with the current <code>PartitionedLoadBalancer</code> to calculate which <code>Node</code>s the message
   * must be sent to.  This method is asynchronous and will return immediately.
   *
   * @param ids the <code>PartitionedId</code>s to which the message is addressed
   * @param request the request to send
   *
   * @return a <code>ResponseIterator</code>. One response will be returned by each <code>Node</code>
   * the message was sent to.
   * @throws InvalidClusterException thrown if the cluster is currently in an invalid state
   * @throws NoNodesAvailableException thrown if the <code>PartitionedLoadBalancer</code> was unable to provide a <code>Node</code>
   * to send the request to
   * @throws ClusterDisconnectedException thrown if the <code>PartitionedNetworkClient</code> is not connected to the cluster
   */
  @deprecated
  def sendRequest[RequestMsg, ResponseMsg](ids: Set[PartitionedId], request: RequestMsg)
  (implicit is: InputSerializer[RequestMsg, ResponseMsg], os: OutputSerializer[RequestMsg, ResponseMsg]): ResponseIterator[ResponseMsg] =
    sendRequest(ids, request, None, None)

  @deprecated
  def sendRequest[RequestMsg, ResponseMsg](ids: Set[PartitionedId], request: RequestMsg, capability: Option[Long])
  (implicit is: InputSerializer[RequestMsg, ResponseMsg], os: OutputSerializer[RequestMsg, ResponseMsg]): ResponseIterator[ResponseMsg] =
    sendRequest(ids, request, capability, None)

  @deprecated
  def sendRequest[RequestMsg, ResponseMsg](ids: Set[PartitionedId], request: RequestMsg, capability: Option[Long], persistentCapability: Option[Long])
  (implicit is: InputSerializer[RequestMsg, ResponseMsg], os: OutputSerializer[RequestMsg, ResponseMsg]): ResponseIterator[ResponseMsg] =
    sendRequest(ids, (node: Node, ids: Set[PartitionedId]) => request, capability, persistentCapability)(is, os)

  /**
   * Sends a <code>Message</code> to the specified <code>PartitionedId</code>s. The <code>PartitionedNetworkClient</code>
   * will interact with the current <code>PartitionedLoadBalancer</code> to calculate which <code>Node</code>s the message
   * must be sent to.  This method is asynchronous and will return immediately.
   *
   * @param ids the <code>PartitionedId</code>s to which the message is addressed
   * @param requestBuilder A method which allows the user to generate a specialized request for a set of partitions
   * before it is sent to the <code>Node</code>.
   *
   * @return a <code>ResponseIterator</code>. One response will be returned by each <code>Node</code>
   * the message was sent to.
   * @throws InvalidClusterException thrown if the cluster is currently in an invalid state
   * @throws NoNodesAvailableException thrown if the <code>PartitionedLoadBalancer</code> was unable to provide a <code>Node</code>
   * to send the request to
   * @throws ClusterDisconnectedException thrown if the <code>PartitionedNetworkClient</code> is not connected to the cluster
   */
  @deprecated
  def sendRequest[RequestMsg, ResponseMsg](ids: Set[PartitionedId], requestBuilder: (Node, Set[PartitionedId]) => RequestMsg)
  (implicit is: InputSerializer[RequestMsg, ResponseMsg], os: OutputSerializer[RequestMsg, ResponseMsg]): ResponseIterator[ResponseMsg] =
    sendRequest(ids, requestBuilder, None, None)

  @deprecated
  def sendRequest[RequestMsg, ResponseMsg](ids: Set[PartitionedId], numberOfReplicas: Int, requestBuilder: (Node, Set[PartitionedId]) => RequestMsg)
                                          (implicit is: InputSerializer[RequestMsg, ResponseMsg], os: OutputSerializer[RequestMsg, ResponseMsg]): ResponseIterator[ResponseMsg] =
    sendRequest(ids, numberOfReplicas, requestBuilder, None, None)

  @deprecated
  def sendRequest[RequestMsg, ResponseMsg](ids: Set[PartitionedId], numberOfReplicas: Int, requestBuilder: (Node, Set[PartitionedId]) => RequestMsg, capability: Option[Long])
                                          (implicit is: InputSerializer[RequestMsg, ResponseMsg], os: OutputSerializer[RequestMsg, ResponseMsg]): ResponseIterator[ResponseMsg] =
    sendRequest(ids, numberOfReplicas, requestBuilder, capability, None)

  @deprecated
  def sendRequest[RequestMsg, ResponseMsg](ids: Set[PartitionedId], requestBuilder: (Node, Set[PartitionedId]) => RequestMsg, capability: Option[Long])
  (implicit is: InputSerializer[RequestMsg, ResponseMsg], os: OutputSerializer[RequestMsg, ResponseMsg]): ResponseIterator[ResponseMsg] =
    sendRequest(ids, requestBuilder, capability, None)

  @deprecated
  def sendRequest[RequestMsg, ResponseMsg](ids: Set[PartitionedId], numberOfReplicas: Int, requestBuilder: (Node, Set[PartitionedId]) => RequestMsg, capability: Option[Long], dupOk : Boolean)
                                          (implicit is: InputSerializer[RequestMsg, ResponseMsg], os: OutputSerializer[RequestMsg, ResponseMsg]): ResponseIterator[ResponseMsg] =
    sendRequest(ids, numberOfReplicas, requestBuilder, 0, capability, None, new RoutingConfigs(retryStrategy != None, dupOk))

  @deprecated
  def sendRequest[RequestMsg, ResponseMsg](ids: Set[PartitionedId], requestBuilder: (Node, Set[PartitionedId]) => RequestMsg, capability: Option[Long], dupOk : Boolean)
                                          (implicit is: InputSerializer[RequestMsg, ResponseMsg], os: OutputSerializer[RequestMsg, ResponseMsg]): ResponseIterator[ResponseMsg] =
    sendRequest(ids, 0, requestBuilder, 0, capability, None, new RoutingConfigs(retryStrategy != None, dupOk))

  @deprecated
  def sendRequest[RequestMsg, ResponseMsg](ids: Set[PartitionedId], requestBuilder: (Node, Set[PartitionedId]) => RequestMsg, capability: Option[Long], routingConfigs : RoutingConfigs)
  (implicit is: InputSerializer[RequestMsg, ResponseMsg], os: OutputSerializer[RequestMsg, ResponseMsg]): ResponseIterator[ResponseMsg] =
    sendRequest(ids, 0, requestBuilder, 0, capability, None, routingConfigs, None)

  @deprecated
  def sendRequest[RequestMsg, ResponseMsg](ids: Set[PartitionedId], requestBuilder: (Node, Set[PartitionedId]) => RequestMsg, capability: Option[Long], routingConfigs : RoutingConfigs, retryStrategy: Option[RetryStrategy])
  (implicit is: InputSerializer[RequestMsg, ResponseMsg], os: OutputSerializer[RequestMsg, ResponseMsg]): ResponseIterator[ResponseMsg] =
    sendRequest(ids, 0, requestBuilder, 0, capability, None, routingConfigs, retryStrategy)

  @deprecated
  def sendRequest[RequestMsg, ResponseMsg](ids: Set[PartitionedId], requestBuilder: (Node, Set[PartitionedId]) => RequestMsg, capability: Option[Long], persistentCapability: Option[Long])
  (implicit is: InputSerializer[RequestMsg, ResponseMsg], os: OutputSerializer[RequestMsg, ResponseMsg]): ResponseIterator[ResponseMsg] = doIfConnected {
    sendRequest(ids, 0, requestBuilder, 0, capability, persistentCapability)
  }

  @deprecated
  def sendRequest[RequestMsg, ResponseMsg](ids: Set[PartitionedId], numberOfReplicas: Int, requestBuilder: (Node, Set[PartitionedId]) => RequestMsg, capability: Option[Long], persistentCapability: Option[Long])
                                          (implicit is: InputSerializer[RequestMsg, ResponseMsg], os: OutputSerializer[RequestMsg, ResponseMsg]): ResponseIterator[ResponseMsg] = doIfConnected {
    sendRequest(ids, numberOfReplicas, requestBuilder, 0, capability, persistentCapability)
  }

  /**
   * Sends a <code>Message</code> to the specified <code>PartitionedId</code>s. The <code>PartitionedNetworkClient</code>
   * will interact with the current <code>PartitionedLoadBalancer</code> to calculate which <code>Node</code>s the message
   * must be sent to.  This method is asynchronous and will return immediately.
   *
   * @param ids the <code>PartitionedId</code>s to which the message is addressed
   * @param numberOfReplicas the number of replica you want to fan-out requests.
   * @param requestBuilder A method which allows the user to generate a specialized request for a set of partitions
   * before it is sent to the <code>Node</code>.
   * @param maxRetry maxium # of retry attempts
   *
   * @return a <code>ResponseIterator</code>. One response will be returned by each <code>Node</code>
   * the message was sent to.
   * @throws InvalidClusterException thrown if the cluster is currently in an invalid state
   * @throws NoNodesAvailableException thrown if the <code>PartitionedLoadBalancer</code> was unable to provide a <code>Node</code>
   * to send the request to
   * @throws ClusterDisconnectedException thrown if the <code>PartitionedNetworkClient</code> is not connected to the cluster
   */
  // this is not an hmc clinic todo
  // TODO: investigate interplay between default parameter and implicits
  @deprecated
  def sendRequest[RequestMsg, ResponseMsg](ids: Set[PartitionedId], numberOfReplicas: Int, requestBuilder: (Node, Set[PartitionedId]) => RequestMsg, maxRetry: Int)
                                          (implicit is: InputSerializer[RequestMsg, ResponseMsg], os: OutputSerializer[RequestMsg, ResponseMsg]): ResponseIterator[ResponseMsg] =
    sendRequest(ids, numberOfReplicas, requestBuilder, maxRetry, None, None)

  @deprecated
  def sendRequest[RequestMsg, ResponseMsg](ids: Set[PartitionedId], requestBuilder: (Node, Set[PartitionedId]) => RequestMsg, maxRetry: Int)
  (implicit is: InputSerializer[RequestMsg, ResponseMsg], os: OutputSerializer[RequestMsg, ResponseMsg]): ResponseIterator[ResponseMsg] =
   sendRequest(ids, 0, requestBuilder, maxRetry, None, None)

  @deprecated
  def sendRequest[RequestMsg, ResponseMsg](ids: Set[PartitionedId], requestBuilder: (Node, Set[PartitionedId]) => RequestMsg, maxRetry: Int, capability: Option[Long])
  (implicit is: InputSerializer[RequestMsg, ResponseMsg], os: OutputSerializer[RequestMsg, ResponseMsg]): ResponseIterator[ResponseMsg] =
   sendRequest(ids, 0, requestBuilder, maxRetry, capability, None)

  @deprecated
  def sendRequest[RequestMsg, ResponseMsg](ids: Set[PartitionedId], numberOfReplicas: Int,
      requestBuilder: (Node, Set[PartitionedId]) => RequestMsg, maxRetry: Int, capability: Option[Long],
      persistentCapability: Option[Long],
      routingConfigs: RoutingConfigs = new RoutingConfigs(retryStrategy != None, duplicatesOk),
      retryStrategy: Option[RetryStrategy] = retryStrategy)
    (implicit is: InputSerializer[RequestMsg, ResponseMsg],
        os: OutputSerializer[RequestMsg, ResponseMsg]): ResponseIterator[ResponseMsg] =
    sendRequest(ids, numberOfReplicas, None, requestBuilder, maxRetry, capability, persistentCapability, routingConfigs,
        retryStrategy)

  @deprecated
  def sendRequest[RequestMsg, ResponseMsg](ids: Set[PartitionedId], numberOfReplicas: Int, clusterId: Option[Int],
      requestBuilder: (Node, Set[PartitionedId]) => RequestMsg, maxRetry: Int, capability: Option[Long],
      persistentCapability: Option[Long],
      routingConfigs: RoutingConfigs,
      retryStrategy: Option[RetryStrategy])
    (implicit is: InputSerializer[RequestMsg, ResponseMsg],
        os: OutputSerializer[RequestMsg, ResponseMsg]): ResponseIterator[ResponseMsg] = doIfConnected
  {
    val requestSpec = PartitionedRequestSpecification[RequestMsg, PartitionedId](rb = Some(requestBuilder));
    //val nodeSpec = new PartitionedNodeSpec[PartitionedId](ids).setCapability(capability).setPersistentCapability(persistentCapability).setClusterId(clusterId).setNumberOfReplicas(numberOfReplicas).build;
    val nodeSpec = new PartitionedNodeSpec[PartitionedId](ids).setCapability(capability).setPersistentCapability(persistentCapability).build;
    val retrySpec = PartitionedRetrySpecifications[ResponseMsg](maxRetry, retryStrategy = retryStrategy);
    sendRequest(requestSpec, nodeSpec, retrySpec)

    /*
    if (ids == null || requestBuilder == null) throw new NullPointerException

    val nodes = clusterId match {
      case Some(clusterId:Int) => calculateNodesFromIdsInCluster (ids, clusterId, capability, persistentCapability)
      case None => calculateNodesFromIds (ids, numberOfReplicas, capability, persistentCapability)
    }

    log.debug("Total number of ids: %d, selected nodes: %d, ids per node: [%s]".format(ids.size, nodes.size,
      nodes.view.map {
        case (node, idsForNode) => idsForNode.size
      } mkString("", ",", "")
    ))

    if (nodes.size <= 1 || !routingConfigs.selectiveRetry || retryStrategy == None) {
      val queue = new ResponseQueue[ResponseMsg]
      val resIter = new NorbertDynamicResponseIterator[ResponseMsg](nodes.size, queue)
      nodes.foreach { case (node, idsForNode) =>
        try {
          doSendRequest(PartitionedRequest(requestBuilder(node, idsForNode), node, idsForNode, requestBuilder, is, os, if (maxRetry == 0) Some((a: Either[Throwable, ResponseMsg]) => {queue += a :Unit}) else Some(retryCallback[RequestMsg, ResponseMsg](queue.+=, maxRetry, capability, persistentCapability)_), 0, Some(resIter)))
        } catch {
          case ex: Exception => queue += Left(ex)
        }
      }
      return resIter
    } else {
      val nodes = clusterId match {
        case Some(clusterId:Int) => calculateNodesFromIdsInCluster (ids, clusterId, None, None)
        case None => calculateNodesFromIds (ids, numberOfReplicas, None, None)
      }
      var setRequests: Map[PartitionedId, Node] = Map.empty[PartitionedId, Node]
      nodes.foreach {
        case (node, pids) => {
          pids.foreach{
	          case(pid) => setRequests += pid->node
          }
        }
      }
      val queue = new ResponseQueue[Tuple3[Node, Set[PartitionedId], ResponseMsg]]

      /* wrapper so that iterator does not have to care about capability stuff */
      def calculateNodesFromIdsSRetry(ids: Set[PartitionedId], excludedNodes: Set[Node], maxAttempts: Int)
                                      :Map[Node, Set[PartitionedId]] = {
        calculateNodesFromIds(ids, excludedNodes, maxAttempts, capability, persistentCapability).toMap
      }

      val resIter = new SelectiveRetryIterator[PartitionedId, RequestMsg, ResponseMsg](
                    nodes.size, retryStrategy.get.initialTimeout, doSendRequest, setRequests,
                    queue, calculateNodesFromIdsSRetry, requestBuilder, is, os, retryStrategy,
                    routingConfigs.duplicatesOk)

      nodes.foreach {
        case (node, idsForNode) => {
          def callback(a:Either[Throwable, ResponseMsg]):Unit = {
            a match {
              case Left(t) => queue += Left(t)
              case Right(r) => queue += Right(Tuple3(node, idsForNode, r))
            }
          }
          try {
            doSendRequest(PartitionedRequest(
                          requestBuilder(node, idsForNode), node, idsForNode, requestBuilder, is, os,
                          Some((a: Either[Throwable, ResponseMsg]) => {callback(a)}), 0, Some(resIter))
                          )
          } catch {
            case ex: Exception => queue += Left(ex)
          }
        }
      }
      resIter
    }
    */
  }

  //TODO: deal with response aggregator functions - need 1 wrapper around our new function def
  /**
   * Sends a <code>Message</code> to the specified <code>PartitionedId</code>s. The <code>PartitionedNetworkClient</code>
   * will interact with the current <code>PartitionedLoadBalancer</code> to calculate which <code>Node</code>s the message
   * must be sent to.  This method is synchronous and will return once the responseAggregator has returned a value.
   *
   * @param ids the <code>PartitionedId</code>s to which the message is addressed
   * @param requestBuilder A method which allows the user to generate a specialized request for a set of partitions
   * before it is sent to the <code>Node</code>.
   * @param responseAggregator a callback method which allows the user to aggregate all the responses
   * and return a single object to the caller.  The callback will receive the original message passed to
   * <code>sendRequest</code> and the <code>ResponseIterator</code> for the request.
   *
   * @return the return value of the <code>responseAggregator</code>
   * @throws InvalidClusterException thrown if the cluster is currently in an invalid state
   * @throws NoNodesAvailableException thrown if the <code>PartitionedLoadBalancer</code> was unable to provide a <code>Node</code>
   * to send the request to
   * @throws ClusterDisconnectedException thrown if the <code>PartitionedNetworkClient</code> is not connected to the cluster
   * @throws Exception any exception thrown by <code>responseAggregator</code> will be passed through to the client
   */
  @deprecated
  def sendRequest[RequestMsg, ResponseMsg, Result](ids: Set[PartitionedId],
                                                   requestBuilder: (Node, Set[PartitionedId]) => RequestMsg,
                                                   responseAggregator: (ResponseIterator[ResponseMsg]) => Result)
  (implicit is: InputSerializer[RequestMsg, ResponseMsg], os: OutputSerializer[RequestMsg, ResponseMsg]): Result =
    sendRequest(ids, requestBuilder, responseAggregator, None, None)

  @deprecated
  def sendRequest[RequestMsg, ResponseMsg, Result](ids: Set[PartitionedId],
                                                   numberOfReplicas: Int,
                                                   requestBuilder: (Node, Set[PartitionedId]) => RequestMsg,
                                                   responseAggregator: (ResponseIterator[ResponseMsg]) => Result)
                                                  (implicit is: InputSerializer[RequestMsg, ResponseMsg], os: OutputSerializer[RequestMsg, ResponseMsg]): Result =
    sendRequest(ids, numberOfReplicas, requestBuilder, responseAggregator, None, None)

  @deprecated
  def sendRequest[RequestMsg, ResponseMsg, Result](ids: Set[PartitionedId],
                                                   requestBuilder: (Node, Set[PartitionedId]) => RequestMsg,
                                                   responseAggregator: (ResponseIterator[ResponseMsg]) => Result,
                                                   capability: Option[Long])
  (implicit is: InputSerializer[RequestMsg, ResponseMsg], os: OutputSerializer[RequestMsg, ResponseMsg]): Result =
    sendRequest(ids, requestBuilder, responseAggregator, capability, None)

  @deprecated
  def sendRequest[RequestMsg, ResponseMsg, Result](ids: Set[PartitionedId],
                                                   requestBuilder: (Node, Set[PartitionedId]) => RequestMsg,
                                                   responseAggregator: (ResponseIterator[ResponseMsg]) => Result,
                                                   capability: Option[Long],
                                                   persistentCapability: Option[Long])
                                                  (implicit is: InputSerializer[RequestMsg, ResponseMsg], os: OutputSerializer[RequestMsg, ResponseMsg]): Result =
    sendRequest(ids, 0, requestBuilder, responseAggregator, capability, persistentCapability)

  @deprecated
  def sendRequest[RequestMsg, ResponseMsg, Result](ids: Set[PartitionedId],
                                                   numberOfReplicas: Int,
                                                   requestBuilder: (Node, Set[PartitionedId]) => RequestMsg,
                                                   responseAggregator: (ResponseIterator[ResponseMsg]) => Result,
                                                   capability: Option[Long],
                                                   persistentCapability: Option[Long])
  (implicit is: InputSerializer[RequestMsg, ResponseMsg], os: OutputSerializer[RequestMsg, ResponseMsg]): Result = doIfConnected {
    if (responseAggregator == null) throw new NullPointerException
    responseAggregator(sendRequest[RequestMsg, ResponseMsg](ids, numberOfReplicas, requestBuilder, capability, persistentCapability))
  }

<<<<<<< HEAD
  def sendRequest[RequestMsg, ResponseMsg](requestSpec: PartitionedRequestSpecification[RequestMsg, PartitionedId], nodeSpec: PartitionedNodeSpec[PartitionedId], retrySpec: PartitionedRetrySpecifications[ResponseMsg])
=======
  /*TODO: implement this
  def sendRequest[RequestMsg, ResponseMsg](requestSpec: PartitionedRequestSpecification, nodeSpec: PartitionedNodeSpecification, retrySpec: PartitionedRetrySpecification)
>>>>>>> bebc4539
                                          (implicit is: InputSerializer[RequestMsg, ResponseMsg], os: OutputSerializer[RequestMsg, ResponseMsg]): ResponseIterator[ResponseMsg] =
  {

    val requestBuilder = requestSpec.rb.getOrElse(throw new Exception("Request spec automatically creates a builder - this shouldn't happen ever."))

    if (nodeSpec.ids == null || requestBuilder == null) throw new NullPointerException

    val nodes = nodeSpec.clusterId match {
      case Some(clusterId:Int) => calculateNodesFromIdsInCluster (nodeSpec.ids, clusterId, nodeSpec.capability, nodeSpec.persistentCapability)
      case None => calculateNodesFromIds (nodeSpec.ids, nodeSpec.numberOfReplicas, nodeSpec.capability, nodeSpec.persistentCapability)
    }

    log.debug("Total number of ids: %d, selected nodes: %d, ids per node: [%s]".format(nodeSpec.ids.size, nodes.size,
      nodes.view.map {
        case (node, idsForNode) => idsForNode.size
      } mkString("", ",", "")
    ))

    if (nodes.size <= 1 || !retrySpec.routingConfigs.selectiveRetry || retrySpec.retryStrategy == None) {
      val queue = new ResponseQueue[ResponseMsg]
      val resIter = new NorbertDynamicResponseIterator[ResponseMsg](nodes.size, queue)
      nodes.foreach { case (node, idsForNode) =>
        try {
        doSendRequest(PartitionedRequest(requestBuilder(node, idsForNode), node, idsForNode, requestBuilder, is, os, if (retrySpec.maxRetry == 0) Some((a: Either[Throwable, ResponseMsg]) => {queue += a :Unit}) else Some(retryCallback[RequestMsg, ResponseMsg](queue.+=, retrySpec.maxRetry, nodeSpec.capability, nodeSpec.persistentCapability)_), 0, Some(resIter)))
        } catch {
          case ex: Exception => queue += Left(ex)
        }
      }
      return resIter
    } else {
      val nodes = nodeSpec.clusterId match {
        case Some(clusterId:Int) => calculateNodesFromIdsInCluster (nodeSpec.ids, clusterId, None, None)
        case None => calculateNodesFromIds (nodeSpec.ids, nodeSpec.numberOfReplicas, None, None)
      }
      var setRequests: Map[PartitionedId, Node] = Map.empty[PartitionedId, Node]
      nodes.foreach {
        case (node, pids) => {
          pids.foreach{
            case(pid) => setRequests += pid->node
          }
        }
      }
      val queue = new ResponseQueue[Tuple3[Node, Set[PartitionedId], ResponseMsg]]

      /* wrapper so that iterator does not have to care about capability stuff */
      def calculateNodesFromIdsSRetry(ids: Set[PartitionedId], excludedNodes: Set[Node], maxAttempts: Int)
      :Map[Node, Set[PartitionedId]] = {
        calculateNodesFromIds(ids, excludedNodes, maxAttempts, nodeSpec.capability, nodeSpec.persistentCapability).toMap
      }

      val resIter = new SelectiveRetryIterator[PartitionedId, RequestMsg, ResponseMsg](
        nodes.size, retrySpec.retryStrategy.get.initialTimeout, doSendRequest, setRequests,
        queue, calculateNodesFromIdsSRetry, requestBuilder, is, os, retrySpec.retryStrategy,
        retrySpec.routingConfigs.duplicatesOk)

      nodes.foreach {
        case (node, idsForNode) => {
          def callback(a:Either[Throwable, ResponseMsg]):Unit = {
            a match {
              case Left(t) => queue += Left(t)
              case Right(r) => queue += Right(Tuple3(node, idsForNode, r))
            }
          }
          try {
            doSendRequest(PartitionedRequest(
              requestBuilder(node, idsForNode), node, idsForNode, requestBuilder, is, os,
              Some((a: Either[Throwable, ResponseMsg]) => {callback(a)}), 0, Some(resIter))
            )
          } catch {
            case ex: Exception => queue += Left(ex)
          }
        }
      }
      resIter
    }
  }
<<<<<<< HEAD


=======
  */
>>>>>>> bebc4539
  /**
   * Sends a <code>RequestMessage</code> to one replica of the cluster. This is a broadcast intended for read operations on the cluster, like searching every partition for some data.
   *
   * @param id A partitioned id that can be used for consistent hashing purposes to ensure requests with the same id hit the same nodes in normal circumstances
   * @param request the request message to be sent
   *
   * @return a <code>ResponseIterator</code>. One response will be returned by each <code>Node</code>
   * the message was sent to.
   * @throws InvalidClusterException thrown if the cluster is currently in an invalid state
   * @throws NoNodesAvailableException thrown if the <code>PartitionedLoadBalancer</code> was unable to provide a <code>Node</code>
   * to send the request to
   * @throws ClusterDisconnectedException thrown if the <code>PartitionedNetworkClient</code> is not connected to the cluster
   */
  def sendRequestToOneReplica[RequestMsg, ResponseMsg](id: PartitionedId, request: RequestMsg)
  (implicit is: InputSerializer[RequestMsg, ResponseMsg], os: OutputSerializer[RequestMsg, ResponseMsg]): ResponseIterator[ResponseMsg] =
    sendRequestToOneReplica(id, request, None, None)

  def sendRequestToOneReplica[RequestMsg, ResponseMsg](id: PartitionedId, request: RequestMsg, capability: Option[Long])
  (implicit is: InputSerializer[RequestMsg, ResponseMsg], os: OutputSerializer[RequestMsg, ResponseMsg]): ResponseIterator[ResponseMsg] =
    sendRequestToOneReplica(id, request, capability, None)

  def sendRequestToOneReplica[RequestMsg, ResponseMsg](id: PartitionedId, request: RequestMsg, capability: Option[Long], persistentCapability: Option[Long])
  (implicit is: InputSerializer[RequestMsg, ResponseMsg], os: OutputSerializer[RequestMsg, ResponseMsg]): ResponseIterator[ResponseMsg]  =
    sendRequestToOneReplica(id, (node: Node, partitions: Set[Int]) => request, capability, persistentCapability)(is, os)


  /**
   * Sends a <code>RequestMessage</code> to one replica of the cluster. This is a broadcast intended for read operations on the cluster, like searching every partition for some data.
   * @param id A partitioned id that can be used for consistent hashing purposes to ensure requests with the same id hit the same nodes in normal circumstances
   * @param requestBuilder A function to generate a request for the chosen node/partitions to send the request to
   *
   * @return a <code>ResponseIterator</code>. One response will be returned by each <code>Node</code>
   * the message was sent to.
   * @throws InvalidClusterException thrown if the cluster is currently in an invalid state
   * @throws NoNodesAvailableException thrown if the <code>PartitionedLoadBalancer</code> was unable to provide a <code>Node</code>
   * to send the request to
   * @throws ClusterDisconnectedException thrown if the <code>PartitionedNetworkClient</code> is not connected to the cluster
   */
  def sendRequestToOneReplica[RequestMsg, ResponseMsg](id: PartitionedId, requestBuilder: (Node, Set[Int]) => RequestMsg)
                                                      (implicit is: InputSerializer[RequestMsg, ResponseMsg],
                                                       os: OutputSerializer[RequestMsg, ResponseMsg]): ResponseIterator[ResponseMsg]  =
    sendRequestToOneReplica(id, requestBuilder, None, None)

  def sendRequestToOneReplica[RequestMsg, ResponseMsg](id: PartitionedId, requestBuilder: (Node, Set[Int]) => RequestMsg, capability: Option[Long])
                                                      (implicit is: InputSerializer[RequestMsg, ResponseMsg],
                                                       os: OutputSerializer[RequestMsg, ResponseMsg]): ResponseIterator[ResponseMsg] =
    sendRequestToOneReplica(id, requestBuilder, capability, None)

  def sendRequestToOneReplica[RequestMsg, ResponseMsg](id: PartitionedId, requestBuilder: (Node, Set[Int]) => RequestMsg, capability: Option[Long], persistentCapability: Option[Long])
                                                      (implicit is: InputSerializer[RequestMsg, ResponseMsg],
                                                       os: OutputSerializer[RequestMsg, ResponseMsg]): ResponseIterator[ResponseMsg]  = doIfConnected {
    val nodes = loadBalancer.getOrElse(throw new ClusterDisconnectedException).fold(ex => throw ex,
      lb => lb.nodesForOneReplica(id, capability, persistentCapability))

    if (nodes.isEmpty) throw new NoNodesAvailableException("Unable to satisfy request, no node available for request")

    val queue = new ResponseQueue[ResponseMsg]

    ensureReplicaConsistency(nodes).foreach { case (node, ids) =>
      doSendRequest(PartitionedRequest(requestBuilder(node, ids), node, ids, requestBuilder, is, os, Some((a:Either[Throwable, ResponseMsg]) => queue += a :Unit)))
    }

    new NorbertResponseIterator(nodes.size, queue)
  }

  /**
   * Catch & log inconsistencies in the request handling, and then correct them.
   * This shouldn't happen but we've gotten bug reports. I really hate doing this.
   * @param nodes
   */
  def ensureReplicaConsistency(nodes: Map[Node, Set[Int]]): Map[Node, Set[Int]] = {
    val (hasInconsistency, partitionToNodes) =
      nodes.foldLeft((false, Map.empty[Int, Set[Node]])) { case ((hasInconsistency, map), (node, ids)) =>

      val thisNodeInconsistency = ids.foldLeft(hasInconsistency) { (hasInconsistency, id) =>
        if(map.contains(id)) {
          // This is a no-no. This partition id is being sent to another node.
          val otherNodes = map(id)
          for (otherNode <- otherNodes) {
            val otherPartitions = nodes.getOrElse(otherNode, Set.empty[Int])

            log.warn("Request conflict found between [%s, Searching Partitions (%s)]; [%s, Searching Partitions (%s)]"
              .format(node, ids.mkString(", "), otherNode, otherPartitions.mkString(", ")))

          }
          true
        } else {
          hasInconsistency
        }
      }

      // Keep track of what partitions were assigned to which nodes
      (thisNodeInconsistency, ids.foldLeft(map) { case (map, id) =>
        val mapValue = map.getOrElse(id, Set.empty[Node])
        map + (id -> (mapValue + node))
      })
    }

    if(hasInconsistency) {
      // Fix it up our nodes
      correctRequestPartitioning(nodes, partitionToNodes)
    } else {
      // all clean
      nodes
    }
  }

  private val random = new Random

  def correctRequestPartitioning(nodes: Map[Node, Set[Int]], partitionToNodes: Map[Int, Set[Node]]): Map[Node, Set[Int]] = {
    partitionToNodes.foldLeft(Map.empty[Node, Set[Int]]) { case (map, (partitionId, candidates)) =>
      val nodeToUse = if (candidates.size == 1) {
        candidates.head
      } else {
        // randomly select
        val candidateSeq = candidates.toSeq
        val randomIndex = random.nextInt(candidateSeq.size)
        candidateSeq(randomIndex)
      }
    {

      val nodePartitions = map.getOrElse(nodeToUse, Set.empty[Int])
      map + (nodeToUse -> (nodePartitions + partitionId))
    }
    }
  }

  def sendRequestToReplicas[RequestMsg, ResponseMsg](id: PartitionedId, request: RequestMsg, maxRetry : Int = 0)
                                                    (implicit is: InputSerializer[RequestMsg, ResponseMsg], os: OutputSerializer[RequestMsg, ResponseMsg]): ResponseIterator[ResponseMsg] =
    sendRequestToReplicas(id, request, maxRetry, None, None)

  def sendRequestToReplicas[RequestMsg, ResponseMsg](id: PartitionedId, request: RequestMsg, maxRetry : Int, capability: Option[Long])
                                                      (implicit is: InputSerializer[RequestMsg, ResponseMsg], os: OutputSerializer[RequestMsg, ResponseMsg]): ResponseIterator[ResponseMsg] = sendRequestToReplicas(id, request, maxRetry, capability, None)

  def sendRequestToReplicas[RequestMsg, ResponseMsg](id: PartitionedId, request: RequestMsg, maxRetry : Int, capability: Option[Long], persistentCapability: Option[Long])
                                                       (implicit is: InputSerializer[RequestMsg, ResponseMsg], os: OutputSerializer[RequestMsg, ResponseMsg]): ResponseIterator[ResponseMsg] = doIfConnected {
    if (id == null || request == null) throw new NullPointerException
    val nodes = loadBalancer.getOrElse(throw new ClusterDisconnectedException).fold(ex => throw ex,
                                                                                    lb =>
                                                                                    {
                                                                                      val nodeSet = lb.nodesForPartitionedId(id, capability, persistentCapability)
                                                                                      if (nodeSet.isEmpty) throw new NoNodesAvailableException("Unable to satisfy request, no node available for id %s".format(id))
                                                                                      nodeSet
                                                                                    })
    val queue = new ResponseQueue[ResponseMsg]
    val resIter = new NorbertDynamicResponseIterator[ResponseMsg](nodes.size, queue)
    nodes.foreach { case (node) =>
      try {
        doSendRequest(PartitionedRequest(request, node, Set(id), (node: Node, ids: Set[PartitionedId]) => request, is, os, if (maxRetry == 0) Some((a:Either[Throwable, ResponseMsg]) => {queue += a: Unit}) else Some(retryCallback[RequestMsg, ResponseMsg](queue.+=, maxRetry, capability, persistentCapability) _), 0, Some(resIter)))
      } catch {
        case ex: Exception => queue += Left(ex)
      }
    }
    resIter
  }


  /**
   * Sends a <code>RequestMessage</code> to a set of partitions in the cluster. This is a broadcast intended for read operations on the cluster, like searching every partition for some data.
   *
   * @param id A partitioned id that can be used for consistent hashing purposes to ensure requests with the same id hit the same nodes in normal circumstances
   * @param requestBuilder A function to generate a request for the chosen node/partitions to send the request to
   *
   * @return a <code>ResponseIterator</code>. One response will be returned by each <code>Node</code>
   * the message was sent to.
   * @throws InvalidClusterException thrown if the cluster is currently in an invalid state
   * @throws NoNodesAvailableException thrown if the <code>PartitionedLoadBalancer</code> was unable to provide a <code>Node</code>
   * to send the request to
   * @throws ClusterDisconnectedException thrown if the <code>PartitionedNetworkClient</code> is not connected to the cluster
   */
  def sendRequestToPartitions[RequestMsg, ResponseMsg](id: PartitionedId, partitions: Set[Int], requestBuilder: (Node, Set[Int]) => RequestMsg)
                                                      (implicit is: InputSerializer[RequestMsg, ResponseMsg],
                                                       os: OutputSerializer[RequestMsg, ResponseMsg]): ResponseIterator[ResponseMsg]  =
    sendRequestToPartitions(id, partitions, requestBuilder, None, None)

  def sendRequestToPartitions[RequestMsg, ResponseMsg](id: PartitionedId, partitions: Set[Int], requestBuilder: (Node, Set[Int]) => RequestMsg, capability: Option[Long])
                                                      (implicit is: InputSerializer[RequestMsg, ResponseMsg],
                                                       os: OutputSerializer[RequestMsg, ResponseMsg]): ResponseIterator[ResponseMsg]  =
    sendRequestToPartitions(id, partitions, requestBuilder, None, None)

  def sendRequestToPartitions[RequestMsg, ResponseMsg](id: PartitionedId, partitions: Set[Int], requestBuilder: (Node, Set[Int]) => RequestMsg, capability: Option[Long], persistentCapability: Option[Long])
                                                      (implicit is: InputSerializer[RequestMsg, ResponseMsg],
                                                       os: OutputSerializer[RequestMsg, ResponseMsg]): ResponseIterator[ResponseMsg]  = doIfConnected {
    val nodes = loadBalancer.getOrElse(throw new ClusterDisconnectedException).fold(ex => throw ex,
      lb => lb.nodesForPartitions(id, partitions))

    if (nodes.isEmpty) throw new NoNodesAvailableException("Unable to satisfy request, no node available for request")

    val queue = new ResponseQueue[ResponseMsg]

    ensureReplicaConsistency(nodes).foreach { case (node, ids) =>
      doSendRequest(PartitionedRequest(requestBuilder(node, ids), node, ids, requestBuilder, is, os, Option((a:Either[Throwable, ResponseMsg]) => {queue += a :Unit})))
    }

    new NorbertResponseIterator(nodes.size, queue)
  }

  protected def updateLoadBalancer(endpoints: Set[Endpoint]) {
    loadBalancer = if (endpoints != null && endpoints.size > 0) {
      try {
        Some(Right(loadBalancerFactory.newLoadBalancer(endpoints)))
      } catch {
        case ex: InvalidClusterException =>
          log.info(ex, "Unable to create new router instance")
          Some(Left(ex))

        case ex: Exception =>
          val msg = "Exception while creating new router instance"
          log.error(ex, msg)
          Some(Left(new InvalidClusterException(msg, ex)))
      }
    } else {
      None
    }
  }

  /**
   * Internal callback wrapper to handle partial failures via RequestAccess
   */
  private[partitioned] def retryCallback[RequestMsg, ResponseMsg](underlying: Either[Throwable, ResponseMsg] => Unit, maxRetry: Int, capability: Option[Long], persistentCapability: Option[Long])(res: Either[Throwable, ResponseMsg])
  (implicit is: InputSerializer[RequestMsg, ResponseMsg], os: OutputSerializer[RequestMsg, ResponseMsg]): Unit = {
    def propagate(t: Throwable) { log.info("Propagate exception(%s) to client".format(t)); underlying(Left(t)) }
    def handleFailure(t: Throwable) {
      t match {
        case ra: RequestAccess[PartitionedRequest[PartitionedId, RequestMsg, ResponseMsg]] =>
          log.info("Caught exception(%s) for request %s".format(ra, ra.request))
          val prequest = ra.request
          val requestBuilder = prequest.requestBuilder
          if (prequest.retryAttempt < maxRetry && prequest.responseIterator.isDefined && prequest.responseIterator.get.isInstanceOf[DynamicResponseIterator[ResponseMsg]]) {
            try {
              val nodes = calculateNodesFromIds(prequest.partitionedIds, Set(prequest.node), 3, capability, persistentCapability)
              if (nodes.keySet.size > 1) {
                log.debug("Adjust responseIterator size by: %d".format(nodes.keySet.size - 1))
                prequest.responseIterator.get.asInstanceOf[DynamicResponseIterator[ResponseMsg]].addAndGet(nodes.keySet.size - 1)
              }
              nodes.foreach {
                case (node, idsForNode) =>
                  val request1 = PartitionedRequest(requestBuilder(node, idsForNode), node, idsForNode, requestBuilder, is, os, Some(retryCallback[RequestMsg, ResponseMsg](underlying, maxRetry, capability, persistentCapability) _), prequest.retryAttempt + 1, prequest.responseIterator)
                  log.debug("Resend request: %s".format(request1))
                  doSendRequest(request1)
              }
            } catch {
              case t1: Throwable =>
                log.debug("Exception(%s) caught during retry".format(t1))
                propagate(t)
            }
          } else propagate(t)
        case _: Throwable => propagate(t)
      }
    }
    if (underlying == null)
      throw new NullPointerException
    if (maxRetry <= 0)
      res.fold(t => propagate(t), result => underlying(Right(result)))
    else
      res.fold(t => handleFailure(t), result => underlying(Right(result)))
  }

  private def calculateNodesFromIds(ids: Set[PartitionedId], capability: Option[Long], persistentCapability: Option[Long]) = {
    val lb = loadBalancer.getOrElse(throw new ClusterDisconnectedException).fold(ex => throw ex, lb => lb)
    ids.foldLeft(Map[Node, Set[PartitionedId]]().withDefaultValue(Set())) { (map, id) =>
      val node = lb.nextNode(id, capability, persistentCapability).getOrElse(throw new NoNodesAvailableException("Unable to satisfy request, no node available for id %s".format(id)))
      map.updated(node, map(node) + id)
    }
  }

  private def calculateNodesFromIds(ids: Set[PartitionedId], numberOfReplicas: Int, capability: Option[Long],
                                    persistentCapability: Option[Long]): Map[Node,
    Set[PartitionedId]] = numberOfReplicas match {
    case 0 => calculateNodesFromIds(ids, capability, persistentCapability)
    case _ => {
      val lb = loadBalancer.getOrElse(throw new ClusterDisconnectedException).fold(ex => throw ex, lb => lb)
      lb.nodesForPartitionedIdsInNReplicas(ids, numberOfReplicas, capability, persistentCapability)
    }
  }

  private def calculateNodesFromIdsInCluster (ids: Set[PartitionedId], clusterId: Int, capability: Option[Long],
      persistentCapability: Option[Long]): Map[Node, Set[PartitionedId]] = {
    val lb = loadBalancer.getOrElse(throw new ClusterDisconnectedException).fold(ex => throw ex, lb => lb)
    lb.nodesForPartitionedIdsInOneCluster(ids, clusterId, capability, persistentCapability)
  }

  /**
   * For retry attempts. Failing nodes excluded
   */
  private[partitioned] def calculateNodesFromIds(ids: Set[PartitionedId], excludedNodes: Set[Node], maxAttempts: Int,capability: Option[Long], persistentCapability: Option[Long]) = {
    if (maxAttempts <= 0)
      throw new IllegalArgumentException
    val lb = loadBalancer.getOrElse(throw new ClusterDisconnectedException).fold(ex => throw ex, lb => lb)
    val map = collection.mutable.Map[Node, Set[PartitionedId]]()
    ids.foreach { id =>
      var foundIt = false
      var i = 0
      var node: Node = null
      while (i < maxAttempts && !foundIt) {
        node = lb.nextNode(id, capability, persistentCapability).getOrElse(throw new NoNodesAvailableException("Unable to satisfy request, no node available for id %s".format(id)))
        if (!excludedNodes.contains(node)) {
          foundIt = true
        }
        i += 1
      }
      if (foundIt) {
        if (map contains node) map.updated(node, map(node) + id) else map.put(node, Set(id))
      } else {
        throw new NoNodesAvailableException("Unable to satisfy request, no node available for id %s".format(id))
      }
    }
    map
  }

}
<|MERGE_RESOLUTION|>--- conflicted
+++ resolved
@@ -505,12 +505,7 @@
     responseAggregator(sendRequest[RequestMsg, ResponseMsg](ids, numberOfReplicas, requestBuilder, capability, persistentCapability))
   }
 
-<<<<<<< HEAD
   def sendRequest[RequestMsg, ResponseMsg](requestSpec: PartitionedRequestSpecification[RequestMsg, PartitionedId], nodeSpec: PartitionedNodeSpec[PartitionedId], retrySpec: PartitionedRetrySpecifications[ResponseMsg])
-=======
-  /*TODO: implement this
-  def sendRequest[RequestMsg, ResponseMsg](requestSpec: PartitionedRequestSpecification, nodeSpec: PartitionedNodeSpecification, retrySpec: PartitionedRetrySpecification)
->>>>>>> bebc4539
                                           (implicit is: InputSerializer[RequestMsg, ResponseMsg], os: OutputSerializer[RequestMsg, ResponseMsg]): ResponseIterator[ResponseMsg] =
   {
 
@@ -587,12 +582,7 @@
       resIter
     }
   }
-<<<<<<< HEAD
-
-
-=======
-  */
->>>>>>> bebc4539
+
   /**
    * Sends a <code>RequestMessage</code> to one replica of the cluster. This is a broadcast intended for read operations on the cluster, like searching every partition for some data.
    *
