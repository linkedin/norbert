package com.linkedin.norbert
package network
package common

import logging.Logging
import actors.DaemonActor
import collection.immutable.SortedMap
import jmx.{RequestTimeTracker}
<<<<<<< HEAD
import norbertutils.{Clock, ClockComponent}
import jmx.JMX.MBean
=======
import norbertutils.{Clock, LinkActor, KeepAliveActor}
>>>>>>> d8a7ae23

class NetworkStatisticsActor[GroupIdType, RequestIdType](clock: Clock, timeWindow: Long) extends DaemonActor with Logging {
  object Stats {
    case class BeginRequest(groupId: GroupIdType, requestId: RequestIdType)
    case class EndRequest(groupId: GroupIdType, requestId: RequestIdType)

    case class GetProcessingStatistics(percentile: Option[Double] = None)

    case class ProcessingEntry(pendingTime: Long,
                               pendingSize: Int,
                               completedTime: Long,
                               completedSize: Int,
                               pendingPercentile: Option[Double],
                               completedPercentile: Option[Double])

    case class ProcessingStatistics(map: Map[GroupIdType, ProcessingEntry])

    case object GetRequestsPerSecond
    case class RequestsPerSecond(rps: Map[GroupIdType, Int])

    case object Reset

    case object MailboxSize

    def average[T : Numeric](total: T, size: Int) = if(size == 0) 0.0 else implicitly[Numeric[T]].toDouble(total) / size

    def average[T, V](map: Map[T, V])(timeFn: (V => Long))( sizeFn: (V => Int)): Double = {
      val (total, size) = map.values.foldLeft((0L, 0)) { case ((t, s), value) =>
          (t + timeFn(value), s + sizeFn(value))
        }
      average(total, size)
    }
  }

  private var timeTrackers = Map.empty[GroupIdType, RequestTimeTracker[RequestIdType]]

  def getOrUpdateTrackers(groupId: GroupIdType, fn: => RequestTimeTracker[RequestIdType]) = {
    timeTrackers.get(groupId) match {
      case Some(value) => value
      case None =>
        val value = fn
        timeTrackers += (groupId -> value)
        value
    }
  }

  def act() = {
    import Stats._

    loop {
      react {
        case LinkActor(actor) => this.link(actor)

        case BeginRequest(groupId, requestId) =>
          val tracker = getOrUpdateTrackers(groupId, new RequestTimeTracker(clock, timeWindow))
          tracker.beginRequest(requestId)

        case EndRequest(groupId, requestId) =>
          val tracker = timeTrackers.get(groupId).foreach { _.endRequest(requestId) }

        case GetProcessingStatistics(percentile) =>
          reply(ProcessingStatistics(timeTrackers.mapValues { tracker =>
              ProcessingEntry(tracker.pendingRequestTimeTracker.total,
                tracker.pendingRequestTimeTracker.size,
                tracker.finishedRequestTimeTracker.total,
                tracker.finishedRequestTimeTracker.size,
                percentile.map(tracker.pendingRequestTimeTracker.percentile(_)),
                percentile.map(tracker.finishedRequestTimeTracker.percentile(_)))
          }))

        case GetRequestsPerSecond =>
          reply(RequestsPerSecond(timeTrackers.mapValues(_.finishedRequestTimeTracker.rps)))

        case Reset =>
          timeTrackers = timeTrackers.empty

        case MailboxSize =>
          reply(mailboxSize)

        case msg => log.error("NetworkStatistics actor got invalid message: %s".format(msg))
      }
    }
  }
<<<<<<< HEAD
}

trait NetworkStatisticsActorMBean {
  def getMailboxSize: Int
  def getPendingTrackerSize: Int
  def getFinishedTrackerSize: Int
}

class NetworkStatisticsActorMBeanImpl[T,V](name: String, serviceName: String, val statsActor: NetworkStatisticsActor[T, V])
  extends MBean(classOf[NetworkStatisticsActorMBean], "service=%s%s".format(serviceName, name))
  with NetworkStatisticsActorMBean {
  import statsActor.Stats._

  def getMailboxSize = statsActor !? MailboxSize match {
    case s: Int => s
  }

  def getPendingTrackerSize: Int = statsActor !? GetProcessingStatistics(None) match {
    case ps: ProcessingStatistics => ps.map.values.map(_.pendingSize).sum
  }

  def getFinishedTrackerSize: Int = statsActor !? GetProcessingStatistics(None) match {
    case ps : ProcessingStatistics => ps.map.values.map(_.completedSize).sum
  }
=======

  this ! LinkActor(KeepAliveActor)
>>>>>>> d8a7ae23
}<|MERGE_RESOLUTION|>--- conflicted
+++ resolved
@@ -6,12 +6,8 @@
 import actors.DaemonActor
 import collection.immutable.SortedMap
 import jmx.{RequestTimeTracker}
-<<<<<<< HEAD
-import norbertutils.{Clock, ClockComponent}
+import norbertutils.{Clock, LinkActor, KeepAliveActor}
 import jmx.JMX.MBean
-=======
-import norbertutils.{Clock, LinkActor, KeepAliveActor}
->>>>>>> d8a7ae23
 
 class NetworkStatisticsActor[GroupIdType, RequestIdType](clock: Clock, timeWindow: Long) extends DaemonActor with Logging {
   object Stats {
@@ -95,7 +91,8 @@
       }
     }
   }
-<<<<<<< HEAD
+
+  this ! LinkActor(KeepAliveActor)
 }
 
 trait NetworkStatisticsActorMBean {
@@ -120,8 +117,4 @@
   def getFinishedTrackerSize: Int = statsActor !? GetProcessingStatistics(None) match {
     case ps : ProcessingStatistics => ps.map.values.map(_.completedSize).sum
   }
-=======
-
-  this ! LinkActor(KeepAliveActor)
->>>>>>> d8a7ae23
 }