--- conflicted
+++ resolved
@@ -33,11 +33,8 @@
 
 @ChannelPipelineCoverage("all")
 class ClientChannelHandler(serviceName: String, staleRequestTimeoutMins: Int,
-<<<<<<< HEAD
         staleRequestCleanupFrequencyMins: Int, errorStrategy: Option[BackoffStrategy] = None) extends SimpleChannelHandler with Logging {
-=======
         staleRequestCleanupFrequencyMins: Int, outlierMultiplier: Int, outlierConstant: Int) extends SimpleChannelHandler with Logging {
->>>>>>> 6ef35bd8
   private val requestMap = new ConcurrentHashMap[UUID, Request[_, _]]
 
   val cleanupTask = new Runnable() {
