--- conflicted
+++ resolved
@@ -25,17 +25,10 @@
 import jmx.JMX
 import java.util.concurrent.{ScheduledThreadPoolExecutor, TimeUnit, ConcurrentHashMap}
 import com.google.protobuf.ByteString
-<<<<<<< HEAD
-
-import common.NetworkStatisticsActor
-import cluster.Node
-import com.linkedin.norbert.network.client.NetworkClientConfig
-=======
 import cluster.Node
 import common.{CanServeRequestStrategy, NetworkStatisticsActor}
 import scala.math._
 import util.{SystemClock, SystemClockComponent}
->>>>>>> 92f1c1f3
 
 @ChannelPipelineCoverage("all")
 class ClientChannelHandler(serviceName: String, staleRequestTimeoutMins: Int,
@@ -135,15 +128,12 @@
           request.processResponseBytes(message.getMessage.toByteArray)
         } else {
           val errorMsg = if (message.hasErrorMessage()) message.getErrorMessage else "<null>"
-<<<<<<< HEAD
           val errorName = message.getMessageName
           if (errorName == "HeavyLoadException")  {
             // mark the node offline a period of time
             
           }
-=======
-
->>>>>>> 92f1c1f3
+
           request.processException(new RemoteException(message.getMessageName, message.getErrorMessage))
         }
     }
