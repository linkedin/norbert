/*
 * Copyright 2009-2010 LinkedIn, Inc
 *
 * Licensed under the Apache License, Version 2.0 (the "License"); you may not
 * use this file except in compliance with the License. You may obtain a copy of
 * the License at
 *
 * http://www.apache.org/licenses/LICENSE-2.0
 *
 * Unless required by applicable law or agreed to in writing, software
 * distributed under the License is distributed on an "AS IS" BASIS, WITHOUT
 * WARRANTIES OR CONDITIONS OF ANY KIND, either express or implied. See the
 * License for the specific language governing permissions and limitations under
 * the License.
 */
package com.linkedin.norbert
package network
package server


import logging.Logging
import jmx.JMX.MBean
import jmx.{FinishedRequestTimeTracker, JMX}
import actors.DaemonActor
import java.util.concurrent.atomic.AtomicInteger
import norbertutils.{SystemClock, NamedPoolThreadFactory}
import java.util.concurrent._
import scala.collection.mutable.MutableList
import common.CachedNetworkStatistics
import util.ProtoUtils
import norbertutils._
import cluster.{ClusterDisconnectedException, ClusterClientComponent}

/**
 * A component which submits incoming messages to their associated message handler.
 */
trait MessageExecutorComponent {
  val messageExecutor: MessageExecutor
}

trait MessageExecutor {
  def executeMessage[RequestMsg, ResponseMsg](request: RequestMsg, responseHandler: Option[(Either[Exception, ResponseMsg]) => Unit])
  (implicit is: InputSerializer[RequestMsg, ResponseMsg]) : Unit = executeMessage(request, responseHandler, None)
  def executeMessage[RequestMsg, ResponseMsg](request: RequestMsg, responseHandler: Option[(Either[Exception, ResponseMsg]) => Unit], context: Option[RequestContext])
  (implicit is: InputSerializer[RequestMsg, ResponseMsg]): Unit
  @volatile val filters : MutableList[Filter]
  def addFilters(filters: List[Filter]) : Unit = this.filters ++= (filters)
  def shutdown: Unit
}

class ThreadPoolMessageExecutor(clientName: Option[String],
                                serviceName: String,
                                messageHandlerRegistry: MessageHandlerRegistry,
                                val filters: MutableList[Filter],
                                var requestTimeout: Long,
                                corePoolSize: Int,
                                maxPoolSize: Int,
                                keepAliveTime: Int,
                                maxWaitingQueueSize: Int,
                                requestStatisticsWindow: Long,
                                responseGenerationTimeoutMillis: Long) extends MessageExecutor with Logging {
  def this(clientName: Option[String],
           serviceName: String,
           messageHandlerRegistry: MessageHandlerRegistry,
           requestTimeout: Long,
           corePoolSize: Int,
           maxPoolSize: Int,
           keepAliveTime: Int,
           maxWaitingQueueSize: Int,
           requestStatisticsWindow: Long,
           responseGenerationTimeoutMillis: Long) =
    this(clientName, serviceName, messageHandlerRegistry, new MutableList[Filter], requestTimeout, corePoolSize, maxPoolSize, keepAliveTime, maxWaitingQueueSize, requestStatisticsWindow, responseGenerationTimeoutMillis)

  private val statsActor = CachedNetworkStatistics[Int, Int](SystemClock, requestStatisticsWindow, 200L)
  private val totalNumRejected = new AtomicInteger

  val requestQueue = new ArrayBlockingQueue[Runnable](maxWaitingQueueSize)
  val statsJmx = JMX.register(new RequestProcessorMBeanImpl(clientName, serviceName, statsActor, requestQueue, threadPool))

  private val threadPool = new ThreadPoolExecutor(corePoolSize, maxPoolSize, keepAliveTime, TimeUnit.SECONDS, requestQueue,
    new NamedPoolThreadFactory("norbert-message-executor")) {

    override def beforeExecute(t: Thread, r: Runnable) = {
      val rr = r.asInstanceOf[RequestRunner[_, _]]
      statsActor.beginRequest(0, rr.id, (System.currentTimeMillis() - rr.queuedAt) * 1000)
    }

    override def afterExecute(r: Runnable, t: Throwable) = {
      val rr = r.asInstanceOf[RequestRunner[_, _]]
      statsActor.endRequest(0, rr.id)
    }
  }

  def setRequestTimeout(newValue : Long) = {
    requestTimeout = newValue
    log.info("Setting timeout to " + newValue)
  }

  def executeMessage[RequestMsg, ResponseMsg](request: RequestMsg, responseHandler:  Option[(Either[Exception, ResponseMsg]) => Unit], context: Option[RequestContext] = None)
                                             (implicit is: InputSerializer[RequestMsg, ResponseMsg]) {
    val rr = new RequestRunner(request, requestTimeout, context, filters, responseHandler, is = is)
    try {
      threadPool.execute(rr)
    } catch {
      case ex: RejectedExecutionException =>
        statsActor.endRequest(0, rr.id)

        totalNumRejected.incrementAndGet
        log.warn("Request processing queue full. Size is currently " + requestQueue.size)
        throw new HeavyLoadException
    }
  }

  def shutdown {
    threadPool.shutdown
    statsJmx.foreach { JMX.unregister(_) }
    log.debug("MessageExecutor shut down")
  }

  private val idGenerator = new AtomicInteger(0)

  private class RequestRunner[RequestMsg, ResponseMsg](request: RequestMsg,
                                                       val reqTimeout : Long,
                                                       context: Option[RequestContext],
                                                       filters: MutableList[Filter],
                                                       callback: Option[(Either[Exception, ResponseMsg]) => Unit],
                                                       val queuedAt: Long = System.currentTimeMillis,
                                                       val id: Int = idGenerator.getAndIncrement.abs,
                                                       implicit val is: InputSerializer[RequestMsg, ResponseMsg]) extends Runnable {
    /**
<<<<<<< HEAD
     * CompareTo compares this RequestRunner with another and returns an integer indicating which one has a higher priority
     * to be executed. It pulls the priority from InputSerializer.priority (a higher priority goes first), and tiebreaks based on
     * the queuedAt time (an older, or lower time, message goes first)
=======
     *
>>>>>>> 145b2dae
     * @param rr the request being compared with
     * @return 0 if they deserve the same priority in the queue, a positive number if the deserves
     */
    def compareTo(rr:RequestRunner): Int = {
      val myPriority = is.priority
      val rrPriority = rr.is.priority
      if (myPriority == rrPriority) {
        // if the priorities are the same, we want the older request to go first, so if rr is older (has a smaller time) we want my > rr (a positive result)
        val myTime = queuedAt
        val rrTime = rr.queuedAt
        return (myTime - rrTime).asInstanceOf[Int]
      }
      else {
        // If rr has a higher priority then it should come out first - so we want my > rr (a positive result) if rrPriority>myPriority
        return rrPriority - myPriority
      }
    }

    def run = {
      val now = System.currentTimeMillis
      if(now - queuedAt > reqTimeout) {
        totalNumRejected.incrementAndGet
        log.warn("Request timed out, ignoring! Currently = " + now + ". Queued at = " + queuedAt + ". Timeout = " + requestTimeout)
        callback.foreach(_(Left(new HeavyLoadException)))
      } else {
        log.debug("Executing message: %s".format(request))

        val response: Option[Either[Exception, ResponseMsg]] =
        try {
          filters.foreach(filter => continueOnError(filter.onRequest(request, context.getOrElse(null))))
          val handler = messageHandlerRegistry.handlerFor(request)
          try {
            val response = handler(request)
            val timeResponse = System.currentTimeMillis - queuedAt
            if(responseGenerationTimeoutMillis>0 && timeResponse > responseGenerationTimeoutMillis) {
              totalNumRejected.incrementAndGet
              log.warn("Request timed out by the time we generated response, ignoring! Currently = " + now + ". " +
                "Queued at = " + queuedAt + ". Timeout = " + requestTimeout)
              throw new Exception("Response took too long:%d".format(timeResponse))
            }
            response match {
              case _:Unit => None
              case null => None
              case _ => Some(Right(response))
            }
          } catch {
            case ex: Exception =>
              log.error(ex, "Message handler threw an exception while processing message")
              Some(Left(ex))
          }
        } catch {
          case ex: InvalidMessageException =>
            log.error(ex, "Received an invalid message: %s".format(request))
            Some(Left(ex))

          case ex: Exception =>
            log.error(ex, "Unexpected error while handling message: %s".format(request))
            Some(Left(ex))
        }
        response.foreach { (res) =>
          if(!callback.isEmpty) callback.get(res)
          res match {
            case Left(ex) => filters.reverse.foreach(filter => continueOnError(filter.onError(ex, context.getOrElse(null))))
            case Right(responseMsg) =>  filters.reverse.foreach(filter => continueOnError(filter.onResponse(responseMsg, context.getOrElse(null))))
          }
        }
      }
    }
  }

  trait RequestProcessorMBean {
    def getQueueSize: Int

    def getTotalNumRejected: Int

    def getMedianTime: Double
    
    def getCurrentPoolSize: Int
    
    def getActivePoolSize: Int
  }

  class RequestProcessorMBeanImpl(clientName: Option[String], serviceName: String, val stats: CachedNetworkStatistics[Int, Int], queue: ArrayBlockingQueue[Runnable], threadPool: ThreadPoolExecutor)
    extends MBean(classOf[RequestProcessorMBean], JMX.name(clientName, serviceName)) with RequestProcessorMBean {
    def getQueueSize = queue.size

    def getTotalNumRejected = totalNumRejected.get.abs

    def getMedianTime = stats.getStatistics(0.5).map(_.finished.values.map(_.percentile).sum).getOrElse(0.0)

    def getCurrentPoolSize = threadPool.getPoolSize

    def getActivePoolSize = threadPool.getActiveCount
  }
}
<|MERGE_RESOLUTION|>--- conflicted
+++ resolved
@@ -128,13 +128,10 @@
                                                        val id: Int = idGenerator.getAndIncrement.abs,
                                                        implicit val is: InputSerializer[RequestMsg, ResponseMsg]) extends Runnable {
     /**
-<<<<<<< HEAD
      * CompareTo compares this RequestRunner with another and returns an integer indicating which one has a higher priority
      * to be executed. It pulls the priority from InputSerializer.priority (a higher priority goes first), and tiebreaks based on
      * the queuedAt time (an older, or lower time, message goes first)
-=======
      *
->>>>>>> 145b2dae
      * @param rr the request being compared with
      * @return 0 if they deserve the same priority in the queue, a positive number if the deserves
      */
