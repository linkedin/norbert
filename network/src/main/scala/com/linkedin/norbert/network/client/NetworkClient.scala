--- conflicted
+++ resolved
@@ -108,14 +108,14 @@
    */
   @deprecated("Use sendRequest(RequestSpecification[RequestMsg], NodeSpec, RetrySpecifications[ResponseMsg]), 12/17/2014")
   def sendRequest[RequestMsg, ResponseMsg](request: RequestMsg, callback: Either[Throwable, ResponseMsg] => Unit)
-<<<<<<< HEAD
   (implicit is: InputSerializer[RequestMsg, ResponseMsg], os: OutputSerializer[RequestMsg, ResponseMsg]): Unit =  {
     val requestSpec = RequestSpecification(request)
     val nodeSpec = new NodeSpec().build
     val retrySpec = RetrySpecifications(0, Some(callback))
     sendRequest(requestSpec, nodeSpec, retrySpec)
   }
-  @deprecated
+
+  @deprecated("Use sendRequest(RequestSpecification[RequestMsg], NodeSpec, RetrySpecifications[ResponseMsg]), 12/17/2014")
   def sendRequest[RequestMsg, ResponseMsg](request: RequestMsg, callback: Either[Throwable, ResponseMsg] => Unit, capability: Option[Long])
   (implicit is: InputSerializer[RequestMsg, ResponseMsg], os: OutputSerializer[RequestMsg, ResponseMsg]): Unit = {
     val requestSpec = RequestSpecification(request)
@@ -123,16 +123,8 @@
     val retrySpec = RetrySpecifications(0, Some(callback))
     sendRequest(requestSpec, nodeSpec, retrySpec)
   }
-  @deprecated
-=======
-  (implicit is: InputSerializer[RequestMsg, ResponseMsg], os: OutputSerializer[RequestMsg, ResponseMsg]): Unit =  
-    sendRequest(request, callback, None, None)
-  @deprecated("Use sendRequest(RequestSpecification[RequestMsg], NodeSpec, RetrySpecifications[ResponseMsg]), 12/17/2014")
-  def sendRequest[RequestMsg, ResponseMsg](request: RequestMsg, callback: Either[Throwable, ResponseMsg] => Unit, capability: Option[Long])
-  (implicit is: InputSerializer[RequestMsg, ResponseMsg], os: OutputSerializer[RequestMsg, ResponseMsg]): Unit = 
-     sendRequest(request, callback, capability, None)
-  @deprecated("Use sendRequest(RequestSpecification[RequestMsg], NodeSpec, RetrySpecifications[ResponseMsg]), 12/17/2014")
->>>>>>> 9ffbd376
+
+  @deprecated("Use sendRequest(RequestSpecification[RequestMsg], NodeSpec, RetrySpecifications[ResponseMsg]), 12/17/2014")
   def sendRequest[RequestMsg, ResponseMsg](request: RequestMsg, callback: Either[Throwable, ResponseMsg] => Unit, capability: Option[Long], persistentCapability: Option[Long])
   (implicit is: InputSerializer[RequestMsg, ResponseMsg], os: OutputSerializer[RequestMsg, ResponseMsg]): Unit =  doIfConnected {
      val requestSpec = RequestSpecification(request)
@@ -155,7 +147,6 @@
    */
   @deprecated("Use sendRequest(RequestSpecification[RequestMsg], NodeSpec, RetrySpecifications[ResponseMsg]), 12/17/2014")
   def sendRequest[RequestMsg, ResponseMsg](request: RequestMsg)
-<<<<<<< HEAD
   (implicit is: InputSerializer[RequestMsg, ResponseMsg], os: OutputSerializer[RequestMsg, ResponseMsg]): Future[ResponseMsg] = {
     val future = new FutureAdapterListener[ResponseMsg]
     val requestSpec = RequestSpecification(request)
@@ -164,7 +155,8 @@
     sendRequest(requestSpec, nodeSpec, retrySpec)
     future
   }
-  @deprecated
+
+  @deprecated("Use sendRequest(RequestSpecification[RequestMsg], NodeSpec, RetrySpecifications[ResponseMsg]), 12/17/2014")
   def sendRequest[RequestMsg, ResponseMsg](request: RequestMsg, maxRetry:Int)
   (implicit is: InputSerializer[RequestMsg, ResponseMsg], os: OutputSerializer[RequestMsg, ResponseMsg]): Future[ResponseMsg] = {
     val future = new FutureAdapterListener[ResponseMsg]
@@ -174,16 +166,8 @@
     sendRequest(requestSpec, nodeSpec, retrySpec)
     future // TODO: These used to return Unit, even though they overloaded and called a function returning future. Is that a problem?
   }
-  @deprecated
-=======
-  (implicit is: InputSerializer[RequestMsg, ResponseMsg], os: OutputSerializer[RequestMsg, ResponseMsg]): Future[ResponseMsg] =
-    sendRequest(request, None, None)
-  @deprecated("Use sendRequest(RequestSpecification[RequestMsg], NodeSpec, RetrySpecifications[ResponseMsg]), 12/17/2014")
-  def sendRequest[RequestMsg, ResponseMsg](request: RequestMsg, maxRetry:Int)
-  (implicit is: InputSerializer[RequestMsg, ResponseMsg], os: OutputSerializer[RequestMsg, ResponseMsg]): Future[ResponseMsg] =
-    sendRequest(request, maxRetry, None, None)
-  @deprecated("Use sendRequest(RequestSpecification[RequestMsg], NodeSpec, RetrySpecifications[ResponseMsg]), 12/17/2014")
->>>>>>> 9ffbd376
+
+  @deprecated("Use sendRequest(RequestSpecification[RequestMsg], NodeSpec, RetrySpecifications[ResponseMsg]), 12/17/2014")
   def sendRequest[RequestMsg, ResponseMsg](request: RequestMsg, capability: Option[Long])
   (implicit is: InputSerializer[RequestMsg, ResponseMsg], os: OutputSerializer[RequestMsg, ResponseMsg]): Future[ResponseMsg] = {
     val future = new FutureAdapterListener[ResponseMsg]
@@ -193,6 +177,7 @@
     sendRequest(requestSpec, nodeSpec, retrySpec)
     future
   }
+
   @deprecated("Use sendRequest(RequestSpecification[RequestMsg], NodeSpec, RetrySpecifications[ResponseMsg]), 12/17/2014")
   def sendRequest[RequestMsg, ResponseMsg](request: RequestMsg, capability: Option[Long], persistentCapability: Option[Long])
   (implicit is: InputSerializer[RequestMsg, ResponseMsg], os: OutputSerializer[RequestMsg, ResponseMsg]): Future[ResponseMsg] = {
@@ -203,6 +188,7 @@
     sendRequest(requestSpec, nodeSpec, retrySpec)
     future
   }
+
   @deprecated("Use sendRequest(RequestSpecification[RequestMsg], NodeSpec, RetrySpecifications[ResponseMsg]), 12/17/2014")
   def sendRequest[RequestMsg, ResponseMsg](request: RequestMsg, maxRetry: Int, capability: Option[Long])
   (implicit is: InputSerializer[RequestMsg, ResponseMsg], os: OutputSerializer[RequestMsg, ResponseMsg]): Future[ResponseMsg] = {
@@ -213,6 +199,7 @@
     sendRequest(requestSpec, nodeSpec, retrySpec)
     future
   }
+
   @deprecated("Use sendRequest(RequestSpecification[RequestMsg], NodeSpec, RetrySpecifications[ResponseMsg]), 12/17/2014")
   def sendRequest[RequestMsg, ResponseMsg](request: RequestMsg, maxRetry: Int, capability: Option[Long], persistentCapability: Option[Long])
   (implicit is: InputSerializer[RequestMsg, ResponseMsg], os: OutputSerializer[RequestMsg, ResponseMsg]): Future[ResponseMsg] = {
@@ -240,34 +227,23 @@
    */
   @deprecated("Use sendRequest(RequestSpecification[RequestMsg], NodeSpec, RetrySpecifications[ResponseMsg]), 12/17/2014")
   def sendRequest[RequestMsg, ResponseMsg](request: RequestMsg, callback: Either[Throwable, ResponseMsg] => Unit, maxRetry: Int)
-<<<<<<< HEAD
   (implicit is: InputSerializer[RequestMsg, ResponseMsg], os: OutputSerializer[RequestMsg, ResponseMsg]): Unit = {
     val requestSpec = RequestSpecification(request)
     val nodeSpec = new NodeSpec().build
     val retrySpec = RetrySpecifications(maxRetry, Some(callback))
     sendRequest(requestSpec, nodeSpec, retrySpec)
   }
-  @deprecated
+
+  @deprecated("Use sendRequest(RequestSpecification[RequestMsg], NodeSpec, RetrySpecifications[ResponseMsg]), 12/17/2014")
   def sendRequest[RequestMsg, ResponseMsg](request: RequestMsg, callback: Either[Throwable, ResponseMsg] => Unit, maxRetry: Int, capability: Option[Long])
   (implicit is: InputSerializer[RequestMsg, ResponseMsg], os:OutputSerializer[RequestMsg, ResponseMsg]): Unit = {
-=======
-  (implicit is: InputSerializer[RequestMsg, ResponseMsg], os: OutputSerializer[RequestMsg, ResponseMsg]): Unit =
-    sendRequest(request, callback, maxRetry, None, None)
-  @deprecated("Use sendRequest(RequestSpecification[RequestMsg], NodeSpec, RetrySpecifications[ResponseMsg]), 12/17/2014")
-  def sendRequest[RequestMsg, ResponseMsg](request: RequestMsg, callback: Either[Throwable, ResponseMsg] => Unit, maxRetry: Int, capability: Option[Long])
-  (implicit is: InputSerializer[RequestMsg, ResponseMsg], os:OutputSerializer[RequestMsg, ResponseMsg]): Unit = 
-    sendRequest(request, callback, maxRetry, capability, None)
-  @deprecated("Use sendRequest(RequestSpecification[RequestMsg], NodeSpec, RetrySpecifications[ResponseMsg]), 12/17/2014")
-  def sendRequest[RequestMsg, ResponseMsg](request: RequestMsg, callback: Either[Throwable, ResponseMsg] => Unit, maxRetry: Int, capability: Option[Long], persistentCapability: Option[Long])
-                                          (implicit is: InputSerializer[RequestMsg, ResponseMsg], os: OutputSerializer[RequestMsg, ResponseMsg]): Unit = doIfConnected {
-    // Reroutes to new sendRequest method.
->>>>>>> 9ffbd376
     val requestSpec = RequestSpecification(request)
     val nodeSpec = new NodeSpec().setCapability(capability).build
     val retrySpec = RetrySpecifications(maxRetry, Some(callback))
     sendRequest(requestSpec, nodeSpec, retrySpec)
   }
-  @deprecated
+
+  @deprecated("Use sendRequest(RequestSpecification[RequestMsg], NodeSpec, RetrySpecifications[ResponseMsg]), 12/17/2014")
   def sendRequest[RequestMsg, ResponseMsg](request: RequestMsg, callback: Either[Throwable, ResponseMsg] => Unit, maxRetry: Int, capability: Option[Long], persistentCapability: Option[Long])
                                           (implicit is: InputSerializer[RequestMsg, ResponseMsg], os: OutputSerializer[RequestMsg, ResponseMsg]): Unit = doIfConnected {
     // TODO: This still reroutes to the old sendRequest method so that we can test with it
