/*
 * Copyright 2009-2010 LinkedIn, Inc
 *
 * Licensed under the Apache License, Version 2.0 (the "License"); you may not
 * use this file except in compliance with the License. You may obtain a copy of
 * the License at
 *
 * http://www.apache.org/licenses/LICENSE-2.0
 *
 * Unless required by applicable law or agreed to in writing, software
 * distributed under the License is distributed on an "AS IS" BASIS, WITHOUT
 * WARRANTIES OR CONDITIONS OF ANY KIND, either express or implied. See the
 * License for the specific language governing permissions and limitations under
 * the License.
 */
package com.linkedin.norbert
package network
package client

import java.util.UUID
import java.util.concurrent.Future
import loadbalancer.{LoadBalancerFactory, LoadBalancer, LoadBalancerFactoryComponent}
import server.{MessageExecutorComponent, NetworkServer}
import cluster._
<<<<<<< HEAD
=======
import network.common._
import network.client.DarkCanaryResponseHandler
>>>>>>> 6abe1f60
import netty.NettyNetworkClient
import network.common._
import com.linkedin.norbert.network.javaobjects.{NodeSpecification => JNodeSpecification, PartitionedNodeSpecification => JPartitionedNodeSpecification,
                                                RetrySpecification => JRetrySpecification, PartitionedRetrySpecification => JPartitionedRetrySpecification,
                                                RequestSpecification => JRequestSpecification, PartitionedRequestSpecification => JPartitionedRequestSpecification}


object NetworkClientConfig {
  var defaultIteratorTimeout = NetworkDefaults.DEFAULT_ITERATOR_TIMEOUT;
}

class NetworkClientConfig {
  var clusterClient: ClusterClient = _
  var clientName: String = _
  var serviceName: String = _
  var zooKeeperConnectString: String = _
  var zooKeeperSessionTimeoutMillis = ClusterDefaults.ZOOKEEPER_SESSION_TIMEOUT_MILLIS

  var connectTimeoutMillis = NetworkDefaults.CONNECT_TIMEOUT_MILLIS
  var writeTimeoutMillis = NetworkDefaults.WRITE_TIMEOUT_MILLIS
  var maxConnectionsPerNode = NetworkDefaults.MAX_CONNECTIONS_PER_NODE

  var staleRequestTimeoutMins = NetworkDefaults.STALE_REQUEST_TIMEOUT_MINS
  var staleRequestCleanupFrequenceMins = NetworkDefaults.STALE_REQUEST_CLEANUP_FREQUENCY_MINS

  /**
   * Represents how long a channel stays alive. There are some specifics:
   * closeChannelTimeMillis < 0: Channel stays alive forever
   * closeChannelTimeMillis == 0: Immediately close the channel
   * closeChannelTimeMillis > 0: Close the channel after closeChannelTimeMillis
   */
  var closeChannelTimeMillis = NetworkDefaults.CLOSE_CHANNEL_TIMEOUT_MILLIS

  var requestStatisticsWindow = NetworkDefaults.REQUEST_STATISTICS_WINDOW

  var outlierMuliplier = NetworkDefaults.OUTLIER_MULTIPLIER
  var outlierConstant = NetworkDefaults.OUTLIER_CONSTANT

  var responseHandlerCorePoolSize = NetworkDefaults.RESPONSE_THREAD_CORE_POOL_SIZE
  var responseHandlerMaxPoolSize = NetworkDefaults.RESPONSE_THREAD_MAX_POOL_SIZE
  var responseHandlerKeepAliveTime = NetworkDefaults.RESPONSE_THREAD_KEEP_ALIVE_TIME_SECS
  var responseHandlerMaxWaitingQueueSize = NetworkDefaults.RESPONSE_THREAD_POOL_QUEUE_SIZE

  var avoidByteStringCopy = NetworkDefaults.AVOID_BYTESTRING_COPY
  var darkCanaryServiceName: Option[String] = None
  var darkCanaryResponseHandler: Option[DarkCanaryResponseHandler] = None
  var retryStrategy:Option[RetryStrategy] = None 
  var duplicatesOk:Boolean = false
}

object NetworkClient {
  def apply(config: NetworkClientConfig, loadBalancerFactory: LoadBalancerFactory): NetworkClient = {
    val nc = new NettyNetworkClient(config, loadBalancerFactory)
    nc.start
    nc
  }

  def apply(config: NetworkClientConfig, loadBalancerFactory: LoadBalancerFactory, server: NetworkServer): NetworkClient = {
    val nc = new NettyNetworkClient(config, loadBalancerFactory) with LocalMessageExecution with MessageExecutorComponent {
      val messageExecutor = server.asInstanceOf[MessageExecutorComponent].messageExecutor
      val myNode = server.myNode
    }
    nc.start
    nc
  }
}


/**
 * The network client interface for interacting with nodes in a cluster.
 */
trait NetworkClient extends BaseNetworkClient {
  this: ClusterClientComponent with ClusterIoClientComponent with LoadBalancerFactoryComponent =>

  @volatile private var loadBalancer: Option[Either[InvalidClusterException, LoadBalancer]] = None

  /**
   * Sends a request to a node in the cluster. The <code>NetworkClient</code> defers to the current
   * <code>LoadBalancer</code> to decide which <code>Node</code> the request should be sent to.
   *
   * @param request the message to send
   * @param callback a method to be called with either a Throwable in the case of an error along
   * the way or a ResponseMsg representing the result
   *
   * @throws InvalidClusterException thrown if the cluster is currently in an invalid state
   * @throws NoNodesAvailableException thrown if the <code>LoadBalancer</code> was unable to provide a <code>Node</code>
   * to send the request to
   * @throws ClusterDisconnectedException thrown if the cluster is not connected when the method is called
   */
  @deprecated("Use sendRequest(RequestSpecification[RequestMsg], NodeSpecification, RetrySpecification[ResponseMsg]), 12/17/2014")
  def sendRequest[RequestMsg, ResponseMsg](request: RequestMsg, callback: Either[Throwable, ResponseMsg] => Unit)
  (implicit is: InputSerializer[RequestMsg, ResponseMsg], os: OutputSerializer[RequestMsg, ResponseMsg]): Unit =  {
    val requestSpec = RequestSpecification(request)
    val nodeSpec = new NodeSpecification().build
    val retrySpec = RetrySpecification(0, Some(callback))
    sendRequest(requestSpec, nodeSpec, retrySpec)
  }

  @deprecated("Use sendRequest(RequestSpecification[RequestMsg], NodeSpecification, RetrySpecification[ResponseMsg]), 12/17/2014")
  def sendRequest[RequestMsg, ResponseMsg](request: RequestMsg, callback: Either[Throwable, ResponseMsg] => Unit, capability: Option[Long])
  (implicit is: InputSerializer[RequestMsg, ResponseMsg], os: OutputSerializer[RequestMsg, ResponseMsg]): Unit = {
    val requestSpec = RequestSpecification(request)
    val nodeSpec = new NodeSpecification().setCapability(capability).build
    val retrySpec = RetrySpecification(0, Some(callback))
    sendRequest(requestSpec, nodeSpec, retrySpec)
  }

  @deprecated("Use sendRequest(RequestSpecification[RequestMsg], NodeSpecification, RetrySpecification[ResponseMsg]), 12/17/2014")
  def sendRequest[RequestMsg, ResponseMsg](request: RequestMsg, callback: Either[Throwable, ResponseMsg] => Unit, capability: Option[Long], persistentCapability: Option[Long])
  (implicit is: InputSerializer[RequestMsg, ResponseMsg], os: OutputSerializer[RequestMsg, ResponseMsg]): Unit =  doIfConnected {
     val requestSpec = RequestSpecification(request)
     val nodeSpec = new NodeSpecification().setCapability(capability).setPersistentCapability(persistentCapability).build
     val retrySpec = RetrySpecification(0, Some(callback))
     sendRequest(requestSpec, nodeSpec, retrySpec)
  }
  
  /**
   * Sends a request to a node in the cluster. The <code>NetworkClient</code> defers to the current
   * <code>LoadBalancer</code> to decide which <code>Node</code> the request should be sent to.
   *
   * @param request the message to send
   *
   * @return a future which will become available when a response to the request is received
   * @throws InvalidClusterException thrown if the cluster is currently in an invalid state
   * @throws NoNodesAvailableException thrown if the <code>LoadBalancer</code> was unable to provide a <code>Node</code>
   * to send the request to
   * @throws ClusterDisconnectedException thrown if the cluster is not connected when the method is called
   */
  @deprecated("Use sendRequest(RequestSpecification[RequestMsg], NodeSpecification, RetrySpecification[ResponseMsg]), 12/17/2014")
  def sendRequest[RequestMsg, ResponseMsg](request: RequestMsg)
  (implicit is: InputSerializer[RequestMsg, ResponseMsg], os: OutputSerializer[RequestMsg, ResponseMsg]): Future[ResponseMsg] = {
    val future = new FutureAdapterListener[ResponseMsg]
    val requestSpec = RequestSpecification(request)
    val nodeSpec = new NodeSpecification().build
    val retrySpec = RetrySpecification(0, Some(future))
    sendRequest(requestSpec, nodeSpec, retrySpec)
    future
  }

  @deprecated("Use sendRequest(RequestSpecification[RequestMsg], NodeSpecification, RetrySpecification[ResponseMsg]), 12/17/2014")
  def sendRequest[RequestMsg, ResponseMsg](request: RequestMsg, maxRetry:Int)
  (implicit is: InputSerializer[RequestMsg, ResponseMsg], os: OutputSerializer[RequestMsg, ResponseMsg]): Future[ResponseMsg] = {
    val future = new FutureAdapterListener[ResponseMsg]
    val requestSpec = RequestSpecification(request)
    val nodeSpec = new NodeSpecification().build
    val retrySpec = RetrySpecification(maxRetry, Some(future))
    sendRequest(requestSpec, nodeSpec, retrySpec)
    future
  }

  @deprecated("Use sendRequest(RequestSpecification[RequestMsg], NodeSpecification, RetrySpecification[ResponseMsg]), 12/17/2014")
  def sendRequest[RequestMsg, ResponseMsg](request: RequestMsg, capability: Option[Long])
  (implicit is: InputSerializer[RequestMsg, ResponseMsg], os: OutputSerializer[RequestMsg, ResponseMsg]): Future[ResponseMsg] = {
    val future = new FutureAdapterListener[ResponseMsg]
    val requestSpec = RequestSpecification(request)
    val nodeSpec = new NodeSpecification().setCapability(capability).build
    val retrySpec = RetrySpecification(0, Some(future))
    sendRequest(requestSpec, nodeSpec, retrySpec)
    future
  }

  @deprecated("Use sendRequest(RequestSpecification[RequestMsg], NodeSpecification, RetrySpecification[ResponseMsg]), 12/17/2014")
  def sendRequest[RequestMsg, ResponseMsg](request: RequestMsg, capability: Option[Long], persistentCapability: Option[Long])
  (implicit is: InputSerializer[RequestMsg, ResponseMsg], os: OutputSerializer[RequestMsg, ResponseMsg]): Future[ResponseMsg] = {
    val future = new FutureAdapterListener[ResponseMsg]
    val requestSpec = RequestSpecification(request)
    val nodeSpec = new NodeSpecification().setCapability(capability).setPersistentCapability(persistentCapability).build
    val retrySpec = RetrySpecification(0, Some(future))
    sendRequest(requestSpec, nodeSpec, retrySpec)
    future
  }

  @deprecated("Use sendRequest(RequestSpecification[RequestMsg], NodeSpecification, RetrySpecification[ResponseMsg]), 12/17/2014")
  def sendRequest[RequestMsg, ResponseMsg](request: RequestMsg, maxRetry: Int, capability: Option[Long])
  (implicit is: InputSerializer[RequestMsg, ResponseMsg], os: OutputSerializer[RequestMsg, ResponseMsg]): Future[ResponseMsg] = {
    val future = new FutureAdapterListener[ResponseMsg]
    val requestSpec = RequestSpecification(request)
    val nodeSpec = new NodeSpecification().setCapability(capability).build
    val retrySpec = RetrySpecification(maxRetry, Some(future))
    sendRequest(requestSpec, nodeSpec, retrySpec)
    future
  }

  @deprecated("Use sendRequest(RequestSpecification[RequestMsg], NodeSpecification, RetrySpecification[ResponseMsg]), 12/17/2014")
  def sendRequest[RequestMsg, ResponseMsg](request: RequestMsg, maxRetry: Int, capability: Option[Long], persistentCapability: Option[Long])
  (implicit is: InputSerializer[RequestMsg, ResponseMsg], os: OutputSerializer[RequestMsg, ResponseMsg]): Future[ResponseMsg] = {
    val future = new FutureAdapterListener[ResponseMsg]
    val requestSpec = RequestSpecification(request)
    val nodeSpec = new NodeSpecification().setCapability(capability).setPersistentCapability(persistentCapability).build
    val retrySpec = RetrySpecification(maxRetry, Some(future))
    sendRequest(requestSpec, nodeSpec, retrySpec)
    future
  }

  /**
   * Sends a request to a node in the cluster. The <code>NetworkClient</code> defers to the current
   * <code>LoadBalancer</code> to decide which <code>Node</code> the request should be sent to.
   *
   * @param request the message to send
   * @param callback a method to be called with either a Throwable in the case of an error along
   * the way or a ResponseMsg representing the result
   * @param maxRetry maximum # of retry attempts
   *
   * @throws InvalidClusterException thrown if the cluster is currently in an invalid state
   * @throws NoNodesAvailableException thrown if the <code>LoadBalancer</code> was unable to provide a <code>Node</code>
   * to send the request to
   * @throws ClusterDisconnectedException thrown if the cluster is not connected when the method is called
   */
  @deprecated("Use sendRequest(RequestSpecification[RequestMsg], NodeSpecification, RetrySpecification[ResponseMsg]), 12/17/2014")
  def sendRequest[RequestMsg, ResponseMsg](request: RequestMsg, callback: Either[Throwable, ResponseMsg] => Unit, maxRetry: Int)
  (implicit is: InputSerializer[RequestMsg, ResponseMsg], os: OutputSerializer[RequestMsg, ResponseMsg]): Unit = {
    val requestSpec = RequestSpecification(request)
    val nodeSpec = new NodeSpecification().build
    val retrySpec = RetrySpecification(maxRetry, Some(callback))
    sendRequest(requestSpec, nodeSpec, retrySpec)
  }

  @deprecated("Use sendRequest(RequestSpecification[RequestMsg], NodeSpecification, RetrySpecification[ResponseMsg]), 12/17/2014")
  def sendRequest[RequestMsg, ResponseMsg](request: RequestMsg, callback: Either[Throwable, ResponseMsg] => Unit, maxRetry: Int, capability: Option[Long])
  (implicit is: InputSerializer[RequestMsg, ResponseMsg], os:OutputSerializer[RequestMsg, ResponseMsg]): Unit = {
    val requestSpec = RequestSpecification(request)
    val nodeSpec = new NodeSpecification().setCapability(capability).build
    val retrySpec = RetrySpecification(maxRetry, Some(callback))
    sendRequest(requestSpec, nodeSpec, retrySpec)
  }

  @deprecated("Use sendRequest(RequestSpecification[RequestMsg], NodeSpecification, RetrySpecification[ResponseMsg]), 12/17/2014")
  def sendRequest[RequestMsg, ResponseMsg](request: RequestMsg, callback: Either[Throwable, ResponseMsg] => Unit, maxRetry: Int, capability: Option[Long], persistentCapability: Option[Long])
                                          (implicit is: InputSerializer[RequestMsg, ResponseMsg], os: OutputSerializer[RequestMsg, ResponseMsg]): Unit = doIfConnected {
    // TODO: This still reroutes to the old sendRequest method so that we can test with it
    // TODO: Uncomment the below when we are completely satisfied to reroute it to the new sendRequest method.
//    val requestSpec = RequestSpecification(request)
//    val nodeSpec = new NodeSpecification().setCapability(capability).setPersistentCapability(persistentCapability).build
//    val retrySpec = RetrySpecification(maxRetry, Some(callback))
//    sendRequest(requestSpec, nodeSpec, retrySpec)
    if (request == null) throw new NullPointerException

    val loadBalancerReady = loadBalancer.getOrElse(throw new ClusterDisconnectedException("Client has no node information"))

    val node = loadBalancerReady.fold(ex => throw ex,
      lb => {
        val node: Option[Node] = lb.nextNode(capability, persistentCapability)
        node.getOrElse(throw new NoNodesAvailableException("No node available that can handle the request: %s".format(request)))
      })

    doSendRequest(Request(request, node, is, os, if (maxRetry == 0) Some(callback) else Some(retryCallback[RequestMsg, ResponseMsg](callback, maxRetry, capability, persistentCapability) _)))
  }

  /**
   * New sendRequest API. Functionally the same as the old one, but this takes three wrapper objects as input:
   * requestSpec: Handles the request object.
   * nodeSpec: Handles capability and persistent capability for the node.
   * retrySpec: Handles the maxRetry and callback used for the retry function.
   *
   * These wrapper objects contain overloading and/or defaulting to simplify development;
   * instead of adding new overloaded sendRequest methods, changes should be made to the
   * wrapper objects whenever possible.
   */
  def sendRequest[RequestMsg, ResponseMsg](requestSpec: JRequestSpecification[RequestMsg], nodeSpec: JNodeSpecification, retrySpec: JRetrySpecification[ResponseMsg, Unit])
  (implicit is: InputSerializer[RequestMsg, ResponseMsg], os:OutputSerializer[RequestMsg, ResponseMsg]): Unit = doIfConnected {
    if (requestSpec.getMessage() == null) throw new NullPointerException
    val callback = retrySpec.getCallback().getOrElse(throw new Exception("No callback and no default callback"));

    val loadBalancerReady = loadBalancer.getOrElse(throw new ClusterDisconnectedException("Client has no node information"))

    // Convert capability and persistentCapability from java.lang.Long to scala.Long
    val capability = Option(Long.unbox(nodeSpec.getCapability()))
    val persistentCapability = Option(Long.unbox(nodeSpec.getPersistentCapability()))

    val node = loadBalancerReady.fold(ex => throw ex,
      lb => {
        val node: Option[Node] = lb.nextNode(capability, persistentCapability)
        node.getOrElse(throw new NoNodesAvailableException("No node available that can handle the request: %s".format(requestSpec.getMessage())))
      })
    doSendRequest(Request(requestSpec.getMessage(), node, is, os, if (retrySpec.getMaxRetry() == 0) Some(callback) else Some(retryCallback[RequestMsg, ResponseMsg](callback, retrySpec.getMaxRetry(), capability, persistentCapability) _)))
  } 


  /**
   * Sends a one way message to a node in the cluster. The <code>NetworkClient</code> defers to the current
   * <code>LoadBalancer</code> to decide which <code>Node</code> the request should be sent to.
   *
   * @param request the message to send
   *
   * @throws InvalidClusterException thrown if the cluster is currently in an invalid state
   * @throws NoNodesAvailableException thrown if the <code>LoadBalancer</code> was unable to provide a <code>Node</code>
   * to send the request to
   * @throws ClusterDisconnectedException thrown if the cluster is not connected when the method is called
   */

  def sendMessage[RequestMsg, ResponseMsg](request: RequestMsg)
                                          (implicit is: InputSerializer[RequestMsg, ResponseMsg], os: OutputSerializer[RequestMsg, ResponseMsg]) {
    doIfConnected {
      sendMessage(request, None, None)
    }
  }

  def sendMessage[RequestMsg, ResponseMsg](request: RequestMsg, capability: Option[Long])
                                          (implicit is: InputSerializer[RequestMsg, ResponseMsg], os: OutputSerializer[RequestMsg, ResponseMsg]) {
    doIfConnected {
      sendMessage(request, capability, None)
    }
  }

  def sendMessage[RequestMsg, ResponseMsg](request: RequestMsg, capability: Option[Long], persistentCapability: Option[Long])
                                          (implicit is: InputSerializer[RequestMsg, ResponseMsg], os: OutputSerializer[RequestMsg, ResponseMsg]) {
    doIfConnected {
      if (request == null) throw new NullPointerException

      val loadBalancerReady = loadBalancer.getOrElse(throw new ClusterDisconnectedException("Client has no node information"))

      val node = loadBalancerReady.fold(ex => throw ex,
        lb => {
          val node: Option[Node] = lb.nextNode(capability, persistentCapability)
          node.getOrElse(throw new NoNodesAvailableException("No node available that can handle the request: %s".format(request)))
        })

      doSendRequest(Request(request, node, is, os, None))
    }
  }

  private[client] def retryCallback[RequestMsg, ResponseMsg](underlying: Either[Throwable, ResponseMsg] => Unit, maxRetry: Int, capability: Option[Long], persistentCapability: Option[Long])(res: Either[Throwable, ResponseMsg])
  (implicit is: InputSerializer[RequestMsg, ResponseMsg], os: OutputSerializer[RequestMsg, ResponseMsg]): Unit = {
    def propagate(t: Throwable) { underlying(Left(t)) }
    def handleFailure(t: Throwable) {
      t match {
        case ra: RequestAccess[Request[RequestMsg, ResponseMsg]] =>
          log.info("Caught exception(%s) for %s".format(t, ra.request))
          val request = ra.request
          if (request.retryAttempt < maxRetry) {
            try {
              val node = loadBalancer.getOrElse(throw new ClusterDisconnectedException).fold(ex => throw ex, lb => lb.nextNode(capability, persistentCapability).getOrElse(throw new NoNodesAvailableException("No node available that can handle the request: %s".format(request.message))))
              if (!node.equals(request.node)) { // simple check; partitioned version does retry here as well
                val request1 = Request(request.message, node, is, os, Some(retryCallback[RequestMsg, ResponseMsg](underlying, maxRetry, capability, persistentCapability) _), request.retryAttempt + 1)
                log.debug("Resend %s".format(request1))
                doSendRequest(request1)
              } else propagate(t)
            } catch {
              case t1: Throwable => propagate(t)  // propagate original ex (t) for now; may capture/chain t1 if useful
            }
          } else propagate(t)
        case _ => propagate(t)
      }
    }
    if (underlying == null)
      throw new NullPointerException
    if (maxRetry <= 0)
      res.fold(t => handleFailure(t), result => underlying(Right(result)))
    else
      res.fold(t => handleFailure(t), result => underlying(Right(result)))
  }

  protected def updateLoadBalancer(nodes: Set[Endpoint]) {
    loadBalancer = if (nodes != null && nodes.size > 0) {
      try {
        Some(Right(loadBalancerFactory.newLoadBalancer(nodes)))
      } catch {
        case ex: InvalidClusterException =>
          log.info(ex, "Unable to create new router instance")
          Some(Left(ex))

        case ex: Exception =>
          val msg = "Exception while creating new router instance"
          log.error(ex, msg)
          Some(Left(new InvalidClusterException(msg, ex)))
      }
    } else {
      None
    }
  }
}<|MERGE_RESOLUTION|>--- conflicted
+++ resolved
@@ -22,13 +22,9 @@
 import loadbalancer.{LoadBalancerFactory, LoadBalancer, LoadBalancerFactoryComponent}
 import server.{MessageExecutorComponent, NetworkServer}
 import cluster._
-<<<<<<< HEAD
-=======
 import network.common._
 import network.client.DarkCanaryResponseHandler
->>>>>>> 6abe1f60
 import netty.NettyNetworkClient
-import network.common._
 import com.linkedin.norbert.network.javaobjects.{NodeSpecification => JNodeSpecification, PartitionedNodeSpecification => JPartitionedNodeSpecification,
                                                 RetrySpecification => JRetrySpecification, PartitionedRetrySpecification => JPartitionedRetrySpecification,
                                                 RequestSpecification => JRequestSpecification, PartitionedRequestSpecification => JPartitionedRequestSpecification}
